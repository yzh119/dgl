import dgl
import numpy as np
import torch as th
import torch.nn as nn
import torch.nn.functional as F
import torch.optim as optim
import torch.multiprocessing as mp
from torch.utils.data import DataLoader
import dgl.function as fn
import dgl.nn.pytorch as dglnn
import time
import argparse
from _thread import start_new_thread
from functools import wraps
from dgl.data import RedditDataset
import tqdm
import traceback
from ogb.nodeproppred import DglNodePropPredDataset

class SAGE(nn.Module):
    def __init__(self,
                 in_feats,
                 n_hidden,
                 n_classes,
                 n_layers,
                 activation,
                 dropout):
        super().__init__()
        self.n_layers = n_layers
        self.n_hidden = n_hidden
        self.n_classes = n_classes
        self.layers = nn.ModuleList()
        self.layers.append(dglnn.SAGEConv(in_feats, n_hidden, 'mean'))
        for i in range(1, n_layers - 1):
            self.layers.append(dglnn.SAGEConv(n_hidden, n_hidden, 'mean'))
        self.layers.append(dglnn.SAGEConv(n_hidden, n_classes, 'mean'))
        self.dropout = nn.Dropout(dropout)
        self.activation = activation

    def forward(self, blocks, x):
        h = x
        for l, (layer, block) in enumerate(zip(self.layers, blocks)):
            # We need to first copy the representation of nodes on the RHS from the
            # appropriate nodes on the LHS.
            # Note that the shape of h is (num_nodes_LHS, D) and the shape of h_dst
            # would be (num_nodes_RHS, D)
            h_dst = h[:block.number_of_dst_nodes()]
            # Then we compute the updated representation on the RHS.
            # The shape of h now becomes (num_nodes_RHS, D)
            h = layer(block, (h, h_dst))
            if l != len(self.layers) - 1:
                h = self.activation(h)
                h = self.dropout(h)
        return h

    def inference(self, g, x, batch_size, device):
        """
        Inference with the GraphSAGE model on full neighbors (i.e. without neighbor sampling).
        g : the entire graph.
        x : the input of entire node set.
        The inference code is written in a fashion that it could handle any number of nodes and
        layers.
        """
        # During inference with sampling, multi-layer blocks are very inefficient because
        # lots of computations in the first few layers are repeated.
        # Therefore, we compute the representation of all nodes layer by layer.  The nodes
        # on each layer are of course splitted in batches.
        # TODO: can we standardize this?
        nodes = th.arange(g.number_of_nodes())
        for l, layer in enumerate(self.layers):
            y = th.zeros(g.number_of_nodes(), self.n_hidden if l != len(self.layers) - 1 else self.n_classes)

            sampler = dgl.sampling.MultiLayerNeighborSampler([None])
            dataloader = dgl.sampling.NodeDataLoader(
                g,
                th.arange(g.number_of_nodes()),
                sampler,
                batch_size=args.batch_size,
                shuffle=True,
                drop_last=False,
                num_workers=args.num_workers)

            for input_nodes, output_nodes, blocks in tqdm.tqdm(dataloader):
<<<<<<< HEAD
                block = blocks[0].to(device)
=======
                block = blocks[0].int().to(device)
>>>>>>> 451ed6d8

                h = x[input_nodes].to(device)
                h_dst = h[:block.number_of_dst_nodes()]
                h = layer(block, (h, h_dst))
                if l != len(self.layers) - 1:
                    h = self.activation(h)
                    h = self.dropout(h)

                y[output_nodes] = h.cpu()

            x = y
        return y

def compute_acc(pred, labels):
    """
    Compute the accuracy of prediction given the labels.
    """
    return (th.argmax(pred, dim=1) == labels).float().sum() / len(pred)

def evaluate(model, g, labels, val_nid, test_nid, batch_size, device):
    """
    Evaluate the model on the validation set specified by ``val_mask``.
    g : The entire graph.
    inputs : The features of all the nodes.
    labels : The labels of all the nodes.
    val_mask : A 0-1 mask indicating which nodes do we actually compute the accuracy for.
    batch_size : Number of nodes to compute at the same time.
    device : The GPU device to evaluate on.
    """
    model.eval()
    with th.no_grad():
        inputs = g.ndata['feat']
        pred = model.inference(g, inputs, batch_size, device)
    model.train()
    return compute_acc(pred[val_nid], labels[val_nid]), compute_acc(pred[test_nid], labels[test_nid]), pred

def load_subtensor(g, labels, seeds, input_nodes, device):
    """
    Copys features and labels of a set of nodes onto GPU.
    """
    batch_inputs = g.ndata['feat'][input_nodes].to(device)
    batch_labels = labels[seeds].to(device)
    return batch_inputs, batch_labels

#### Entry point
def run(args, device, data):
    # Unpack data
    train_nid, val_nid, test_nid, in_feats, labels, n_classes, g = data

    # Create PyTorch DataLoader for constructing blocks
    sampler = dgl.sampling.MultiLayerNeighborSampler(
        [int(fanout) for fanout in args.fan_out.split(',')])
    dataloader = dgl.sampling.NodeDataLoader(
        g,
        train_nid,
        sampler,
        batch_size=args.batch_size,
        shuffle=True,
        drop_last=False,
        num_workers=args.num_workers)

    # Define model and optimizer
    model = SAGE(in_feats, args.num_hidden, n_classes, args.num_layers, F.relu, args.dropout)
    model = model.to(device)
    loss_fcn = nn.CrossEntropyLoss()
    loss_fcn = loss_fcn.to(device)
    optimizer = optim.Adam(model.parameters(), lr=args.lr, weight_decay=args.wd)

    # Training loop
    avg = 0
    iter_tput = []
    best_eval_acc = 0
    best_test_acc = 0
    for epoch in range(args.num_epochs):
        tic = time.time()

        # Loop over the dataloader to sample the computation dependency graph as a list of
        # blocks.
        for step, (input_nodes, seeds, blocks) in enumerate(dataloader):
            tic_step = time.time()

            # copy block to gpu
<<<<<<< HEAD
            blocks = [blk.to(device) for blk in blocks]
=======
            blocks = [blk.int().to(device) for blk in blocks]
>>>>>>> 451ed6d8

            # Load the input features as well as output labels
            batch_inputs, batch_labels = load_subtensor(g, labels, seeds, input_nodes, device)

            # Compute loss and prediction
            batch_pred = model(blocks, batch_inputs)
            loss = loss_fcn(batch_pred, batch_labels)
            optimizer.zero_grad()
            loss.backward()
            optimizer.step()

            iter_tput.append(len(seeds) / (time.time() - tic_step))
            if step % args.log_every == 0:
                acc = compute_acc(batch_pred, batch_labels)
                gpu_mem_alloc = th.cuda.max_memory_allocated() / 1000000 if th.cuda.is_available() else 0
                print('Epoch {:05d} | Step {:05d} | Loss {:.4f} | Train Acc {:.4f} | Speed (samples/sec) {:.4f} | GPU {:.1f} MiB'.format(
                    epoch, step, loss.item(), acc.item(), np.mean(iter_tput[3:]), gpu_mem_alloc))

        toc = time.time()
        print('Epoch Time(s): {:.4f}'.format(toc - tic))
        if epoch >= 5:
            avg += toc - tic
        if epoch % args.eval_every == 0 and epoch != 0:
            eval_acc, test_acc, pred = evaluate(model, g, labels, val_nid, test_nid, args.val_batch_size, device)
            if args.save_pred:
                np.savetxt(args.save_pred + '%02d' % epoch, pred.argmax(1).cpu().numpy(), '%d')
            print('Eval Acc {:.4f}'.format(eval_acc))
            if eval_acc > best_eval_acc:
                best_eval_acc = eval_acc
                best_test_acc = test_acc
            print('Best Eval Acc {:.4f} Test Acc {:.4f}'.format(best_eval_acc, best_test_acc))

    print('Avg epoch time: {}'.format(avg / (epoch - 4)))
    return best_test_acc

if __name__ == '__main__':
    argparser = argparse.ArgumentParser("multi-gpu training")
    argparser.add_argument('--gpu', type=int, default=0,
        help="GPU device ID. Use -1 for CPU training")
    argparser.add_argument('--num-epochs', type=int, default=20)
    argparser.add_argument('--num-hidden', type=int, default=256)
    argparser.add_argument('--num-layers', type=int, default=3)
    argparser.add_argument('--fan-out', type=str, default='5,10,15')
    argparser.add_argument('--batch-size', type=int, default=1000)
    argparser.add_argument('--val-batch-size', type=int, default=10000)
    argparser.add_argument('--log-every', type=int, default=20)
    argparser.add_argument('--eval-every', type=int, default=1)
    argparser.add_argument('--lr', type=float, default=0.003)
    argparser.add_argument('--dropout', type=float, default=0.5)
    argparser.add_argument('--num-workers', type=int, default=4,
        help="Number of sampling processes. Use 0 for no extra process.")
    argparser.add_argument('--save-pred', type=str, default='')
    argparser.add_argument('--wd', type=float, default=0)
    args = argparser.parse_args()
    
    if args.gpu >= 0:
        device = th.device('cuda:%d' % args.gpu)
    else:
        device = th.device('cpu')

    # load reddit data
    data = DglNodePropPredDataset(name='ogbn-products')
    splitted_idx = data.get_idx_split()
    train_idx, val_idx, test_idx = splitted_idx['train'], splitted_idx['valid'], splitted_idx['test']
    graph, labels = data[0]
    labels = labels[:, 0]

    in_feats = graph.ndata['feat'].shape[1]
    n_classes = (labels.max() + 1).item()
    graph.create_format_()
    # Pack data
    data = train_idx, val_idx, test_idx, in_feats, labels, n_classes, graph

    # Run 10 times
    test_accs = []
    for i in range(10):
        test_accs.append(run(args, device, data))
        print('Average test accuracy:', np.mean(test_accs), '±', np.std(test_accs))<|MERGE_RESOLUTION|>--- conflicted
+++ resolved
@@ -81,11 +81,7 @@
                 num_workers=args.num_workers)
 
             for input_nodes, output_nodes, blocks in tqdm.tqdm(dataloader):
-<<<<<<< HEAD
-                block = blocks[0].to(device)
-=======
                 block = blocks[0].int().to(device)
->>>>>>> 451ed6d8
 
                 h = x[input_nodes].to(device)
                 h_dst = h[:block.number_of_dst_nodes()]
@@ -168,11 +164,7 @@
             tic_step = time.time()
 
             # copy block to gpu
-<<<<<<< HEAD
-            blocks = [blk.to(device) for blk in blocks]
-=======
             blocks = [blk.int().to(device) for blk in blocks]
->>>>>>> 451ed6d8
 
             # Load the input features as well as output labels
             batch_inputs, batch_labels = load_subtensor(g, labels, seeds, input_nodes, device)
