"""
Graph Attention Networks (PPI Dataset) in DGL using SPMV optimization.
Multiple heads are also batched together for faster training.
Compared with the original paper, this code implements
early stopping.
References
----------
Paper: https://arxiv.org/abs/1710.10903
Author's code: https://github.com/PetarV-/GAT
Pytorch implementation: https://github.com/Diego999/pyGAT
"""

import numpy as np
import torch
import dgl
import torch.nn.functional as F
import argparse
from sklearn.metrics import f1_score
from gat import GAT
from dgl.data.ppi import PPIDataset
from torch.utils.data import DataLoader

def collate(graphs):
    graph = dgl.batch(graphs)
    return graph

def evaluate(feats, model, subgraph, labels, loss_fcn):
    with torch.no_grad():
        model.eval()
        model.g = subgraph
        for layer in model.gat_layers:
            layer.g = subgraph
        output = model(feats.float())
        loss_data = loss_fcn(output, labels.float())
        predict = np.where(output.data.cpu().numpy() >= 0., 1, 0)
        score = f1_score(labels.data.cpu().numpy(),
                         predict, average='micro')
        return score, loss_data.item()
        
def main(args):
    if args.gpu<0:
        device = torch.device("cpu")
    else:
        device = torch.device("cuda:" + str(args.gpu))

    batch_size = args.batch_size
    cur_step = 0
    patience = args.patience
    best_score = -1
    best_loss = 10000
    # define loss function
    loss_fcn = torch.nn.BCEWithLogitsLoss()
    # create the dataset
    train_dataset = PPIDataset(mode='train')
    valid_dataset = PPIDataset(mode='valid')
    test_dataset = PPIDataset(mode='test')
    train_dataloader = DataLoader(train_dataset, batch_size=batch_size, collate_fn=collate)
    valid_dataloader = DataLoader(valid_dataset, batch_size=batch_size, collate_fn=collate)
    test_dataloader = DataLoader(test_dataset, batch_size=batch_size, collate_fn=collate)
<<<<<<< HEAD
    n_classes = train_dataset.labels.shape[1]
    num_feats = train_dataset.features.shape[1]
    g = train_dataset.graph
=======
    g = train_dataset[0]
    n_classes = train_dataset.num_labels
    num_feats = g.ndata['feat'].shape[1]
>>>>>>> 451ed6d8
    g = g.to(device)
    heads = ([args.num_heads] * args.num_layers) + [args.num_out_heads]
    # define the model
    model = GAT(g,
                args.num_layers,
                num_feats,
                args.num_hidden,
                n_classes,
                heads,
                F.elu,
                args.in_drop,
                args.attn_drop,
                args.alpha,
                args.residual)
    # define the optimizer
    optimizer = torch.optim.Adam(model.parameters(), lr=args.lr, weight_decay=args.weight_decay)
    model = model.to(device)
    for epoch in range(args.epochs):
        model.train()
        loss_list = []
<<<<<<< HEAD
        for batch, data in enumerate(train_dataloader):
            subgraph, feats, labels = data
            subgraph = subgraph.to(device)
            feats = feats.to(device)
            labels = labels.to(device)
=======
        for batch, subgraph in enumerate(train_dataloader):
            subgraph = subgraph.to(device)
>>>>>>> 451ed6d8
            model.g = subgraph
            for layer in model.gat_layers:
                layer.g = subgraph
            logits = model(subgraph.ndata['feat'].float())
            loss = loss_fcn(logits, subgraph.ndata['label'])
            optimizer.zero_grad()
            loss.backward()
            optimizer.step()
            loss_list.append(loss.item())
        loss_data = np.array(loss_list).mean()
        print("Epoch {:05d} | Loss: {:.4f}".format(epoch + 1, loss_data))
        if epoch % 5 == 0:
            score_list = []
            val_loss_list = []
            for batch, valid_data in enumerate(valid_dataloader):
                subgraph, feats, labels = valid_data
                subgraph = subgraph.to(device)
                feats = feats.to(device)
                labels = labels.to(device)
                score, val_loss = evaluate(feats.float(), model, subgraph, labels.float(), loss_fcn)
                score_list.append(score)
                val_loss_list.append(val_loss)
            mean_score = np.array(score_list).mean()
            mean_val_loss = np.array(val_loss_list).mean()
            print("Val F1-Score: {:.4f} ".format(mean_score))
            # early stop
            if mean_score > best_score or best_loss > mean_val_loss:
                if mean_score > best_score and best_loss > mean_val_loss:
                    val_early_loss = mean_val_loss
                    val_early_score = mean_score
                best_score = np.max((mean_score, best_score))
                best_loss = np.min((best_loss, mean_val_loss))
                cur_step = 0
            else:
                cur_step += 1
                if cur_step == patience:
                    break
    test_score_list = []
    for batch, test_data in enumerate(test_dataloader):
        subgraph, feats, labels = test_data
        subgraph = subgraph.to(device)
        feats = feats.to(device)
        labels = labels.to(device)
        test_score_list.append(evaluate(feats, model, subgraph, labels.float(), loss_fcn)[0])
    print("Test F1-Score: {:.4f}".format(np.array(test_score_list).mean()))

if __name__ == '__main__':
    parser = argparse.ArgumentParser(description='GAT')
    parser.add_argument("--gpu", type=int, default=-1,
                        help="which GPU to use. Set -1 to use CPU.")
    parser.add_argument("--epochs", type=int, default=400,
                        help="number of training epochs")
    parser.add_argument("--num-heads", type=int, default=4,
                        help="number of hidden attention heads")
    parser.add_argument("--num-out-heads", type=int, default=6,
                        help="number of output attention heads")
    parser.add_argument("--num-layers", type=int, default=2,
                        help="number of hidden layers")
    parser.add_argument("--num-hidden", type=int, default=256,
                        help="number of hidden units")
    parser.add_argument("--residual", action="store_true", default=True,
                        help="use residual connection")
    parser.add_argument("--in-drop", type=float, default=0,
                        help="input feature dropout")
    parser.add_argument("--attn-drop", type=float, default=0,
                        help="attention dropout")
    parser.add_argument("--lr", type=float, default=0.005,
                        help="learning rate")
    parser.add_argument('--weight-decay', type=float, default=0,
                        help="weight decay")
    parser.add_argument('--alpha', type=float, default=0.2,
                        help="the negative slop of leaky relu")
    parser.add_argument('--batch-size', type=int, default=2,
                        help="batch size used for training, validation and test")
    parser.add_argument('--patience', type=int, default=10,
                        help="used for early stop")
    args = parser.parse_args()
    print(args)

    main(args)<|MERGE_RESOLUTION|>--- conflicted
+++ resolved
@@ -57,15 +57,9 @@
     train_dataloader = DataLoader(train_dataset, batch_size=batch_size, collate_fn=collate)
     valid_dataloader = DataLoader(valid_dataset, batch_size=batch_size, collate_fn=collate)
     test_dataloader = DataLoader(test_dataset, batch_size=batch_size, collate_fn=collate)
-<<<<<<< HEAD
-    n_classes = train_dataset.labels.shape[1]
-    num_feats = train_dataset.features.shape[1]
-    g = train_dataset.graph
-=======
     g = train_dataset[0]
     n_classes = train_dataset.num_labels
     num_feats = g.ndata['feat'].shape[1]
->>>>>>> 451ed6d8
     g = g.to(device)
     heads = ([args.num_heads] * args.num_layers) + [args.num_out_heads]
     # define the model
@@ -86,16 +80,8 @@
     for epoch in range(args.epochs):
         model.train()
         loss_list = []
-<<<<<<< HEAD
-        for batch, data in enumerate(train_dataloader):
-            subgraph, feats, labels = data
-            subgraph = subgraph.to(device)
-            feats = feats.to(device)
-            labels = labels.to(device)
-=======
         for batch, subgraph in enumerate(train_dataloader):
             subgraph = subgraph.to(device)
->>>>>>> 451ed6d8
             model.g = subgraph
             for layer in model.gat_layers:
                 layer.g = subgraph
