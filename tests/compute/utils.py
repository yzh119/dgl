import pytest
import backend as F

if F._default_context_str == 'cpu':
    parametrize_dtype = pytest.mark.parametrize("idtype", [F.int32, F.int64])
else:
    # only test int32 on GPU because many graph operators are not supported for int64.
<<<<<<< HEAD
    parametrize_dtype = pytest.mark.parametrize("idtype", [F.int32])
=======
    parametrize_dtype = pytest.mark.parametrize("idtype", [F.int32, F.int64])
>>>>>>> 451ed6d8

def check_fail(fn, *args, **kwargs):
    try:
        fn(*args, **kwargs)
        return False
    except:
        return True<|MERGE_RESOLUTION|>--- conflicted
+++ resolved
@@ -4,12 +4,7 @@
 if F._default_context_str == 'cpu':
     parametrize_dtype = pytest.mark.parametrize("idtype", [F.int32, F.int64])
 else:
-    # only test int32 on GPU because many graph operators are not supported for int64.
-<<<<<<< HEAD
-    parametrize_dtype = pytest.mark.parametrize("idtype", [F.int32])
-=======
     parametrize_dtype = pytest.mark.parametrize("idtype", [F.int32, F.int64])
->>>>>>> 451ed6d8
 
 def check_fail(fn, *args, **kwargs):
     try:
