--- conflicted
+++ resolved
@@ -97,11 +97,6 @@
 @parametrize_dtype
 def test_spmm(idtype, g, shp, msg, reducer):
     g = g.astype(idtype).to(F.ctx())
-<<<<<<< HEAD
-    if dgl.backend.backend_name == 'tensorflow' and (reducer in ['min', 'max']):
-        pytest.skip()  # tensorflow dlpack has problem writing into int32 arrays on GPU.
-=======
->>>>>>> 451ed6d8
     print(g)
     print(g.idtype)
 
@@ -162,11 +157,8 @@
 @pytest.mark.parametrize('msg', ['add', 'sub', 'mul', 'div', 'dot', 'copy_lhs', 'copy_rhs'])
 @parametrize_dtype
 def test_sddmm(g, shp, lhs_target, rhs_target, msg, idtype):
-<<<<<<< HEAD
-=======
     if lhs_target == rhs_target:
         return
->>>>>>> 451ed6d8
     g = g.astype(idtype).to(F.ctx())
     if dgl.backend.backend_name == 'mxnet' and g.number_of_edges() == 0:
         pytest.skip()   # mxnet do not support zero shape tensor
@@ -231,9 +223,5 @@
     if 'm' in g.edata: g.edata.pop('m')
 
 if __name__ == '__main__':
-<<<<<<< HEAD
     # test_spmm(F.int32, graphs[0], spmm_shapes[5], 'copy_lhs', 'sum')
-    test_sddmm(graphs[1], sddmm_shapes[2], 'v', 'u', 'sub', F.int32)
-=======
-    test_spmm(F.int32, graphs[0], spmm_shapes[5], 'copy_lhs', 'sum')
->>>>>>> 451ed6d8
+    test_sddmm(graphs[1], sddmm_shapes[2], 'v', 'u', 'sub', F.int32)