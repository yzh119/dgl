import random
import sys
import time
import unittest

import dgl
import networkx as nx
import numpy as np
import scipy.sparse as sp
import backend as F

import itertools
from utils import parametrize_dtype

np.random.seed(42)

def toset(x):
    # F.zerocopy_to_numpy may return a int
    return set(F.zerocopy_to_numpy(x).tolist())

@unittest.skipIf(F._default_context_str == 'gpu', reason="GPU not implemented")
@parametrize_dtype
def test_bfs(idtype, n=100):
    def _bfs_nx(g_nx, src):
        edges = nx.bfs_edges(g_nx, src)
        layers_nx = [set([src])]
        edges_nx = []
        frontier = set()
        edge_frontier = set()
        for u, v in edges:
            if u in layers_nx[-1]:
                frontier.add(v)
                edge_frontier.add(g.edge_ids(u, v))
            else:
                layers_nx.append(frontier)
                edges_nx.append(edge_frontier)
                frontier = set([v])
                edge_frontier = set([g.edge_ids(u, v)])
        # avoids empty successors
        if len(frontier) > 0 and len(edge_frontier) > 0:
            layers_nx.append(frontier)
            edges_nx.append(edge_frontier)
        return layers_nx, edges_nx

    a = sp.random(n, n, 3 / n, data_rvs=lambda n: np.ones(n))
<<<<<<< HEAD
    g.from_scipy_sparse_matrix(a)
    if idtype == 'int32':
        g = dgl.graph(g.edges()).int()
    else:
        g = dgl.graph(g.edges()).long()
=======
    g = dgl.graph(a).astype(idtype)
>>>>>>> 4c8985ff

    g_nx = g.to_networkx()
    src = random.choice(range(n))
    layers_nx, _ = _bfs_nx(g_nx, src)
    layers_dgl = dgl.bfs_nodes_generator(g, src)
    assert len(layers_dgl) == len(layers_nx)
    assert all(toset(x) == y for x, y in zip(layers_dgl, layers_nx))

    g_nx = nx.random_tree(n, seed=42)
<<<<<<< HEAD
    g = dgl.DGLGraph()
    g.from_networkx(g_nx)
    if idtype == 'int32':
        g = dgl.graph(g.edges()).int()
    else:
        g = dgl.graph(g.edges()).long()

=======
    g = dgl.graph(g_nx).astype(idtype)
>>>>>>> 4c8985ff
    src = 0
    _, edges_nx = _bfs_nx(g_nx, src)
    edges_dgl = dgl.bfs_edges_generator(g, src)
    assert len(edges_dgl) == len(edges_nx)
    assert all(toset(x) == y for x, y in zip(edges_dgl, edges_nx))

@unittest.skipIf(F._default_context_str == 'gpu', reason="GPU not implemented")
@parametrize_dtype
def test_topological_nodes(idtype, n=100):
<<<<<<< HEAD
    g = dgl.DGLGraph()
    a = sp.random(n, n, 3 / n, data_rvs=lambda n: np.ones(n))
    b = sp.tril(a, -1).tocoo()
    g.from_scipy_sparse_matrix(b)
    if idtype == 'int32':
        g = dgl.graph(g.edges()).int()
    else:
        g = dgl.graph(g.edges()).long()
=======
    a = sp.random(n, n, 3 / n, data_rvs=lambda n: np.ones(n))
    b = sp.tril(a, -1).tocoo()
    g = dgl.graph(b).astype(idtype)
>>>>>>> 4c8985ff

    layers_dgl = dgl.topological_nodes_generator(g)

    adjmat = g.adjacency_matrix()
    def tensor_topo_traverse():
        n = g.number_of_nodes()
        mask = F.copy_to(F.ones((n, 1)), F.cpu())
        degree = F.spmm(adjmat, mask)
        while F.reduce_sum(mask) != 0.:
            v = F.astype((degree == 0.), F.float32)
            v = v * mask
            mask = mask - v
            frontier = F.copy_to(F.nonzero_1d(F.squeeze(v, 1)), F.cpu())
            yield frontier
            degree -= F.spmm(adjmat, v)

    layers_spmv = list(tensor_topo_traverse())

    assert len(layers_dgl) == len(layers_spmv)
    assert all(toset(x) == toset(y) for x, y in zip(layers_dgl, layers_spmv))

DFS_LABEL_NAMES = ['forward', 'reverse', 'nontree']
@unittest.skipIf(F._default_context_str == 'gpu', reason="GPU not implemented")
@parametrize_dtype
def test_dfs_labeled_edges(idtype, example=False):
<<<<<<< HEAD
    dgl_g = dgl.DGLGraph()
    dgl_g.add_nodes(6)
    dgl_g.add_edges([0, 1, 0, 3, 3], [1, 2, 2, 4, 5])
    if idtype == 'int32':
        dgl_g = dgl.graph(dgl_g.edges()).int()
    else:
        dgl_g = dgl.graph(dgl_g.edges()).long()
=======
    dgl_g = dgl.DGLGraph().astype(idtype)
    dgl_g.add_nodes(6)
    dgl_g.add_edges([0, 1, 0, 3, 3], [1, 2, 2, 4, 5])
>>>>>>> 4c8985ff
    dgl_edges, dgl_labels = dgl.dfs_labeled_edges_generator(
            dgl_g, [0, 3], has_reverse_edge=True, has_nontree_edge=True)
    dgl_edges = [toset(t) for t in dgl_edges]
    dgl_labels = [toset(t) for t in dgl_labels]
    g1_solutions = [
            # edges           labels
            [[0, 1, 1, 0, 2], [0, 0, 1, 1, 2]],
            [[2, 2, 0, 1, 0], [0, 1, 0, 2, 1]],
    ]
    g2_solutions = [
            # edges        labels
            [[3, 3, 4, 4], [0, 1, 0, 1]],
            [[4, 4, 3, 3], [0, 1, 0, 1]],
    ]

    def combine_frontiers(sol):
        es, ls = zip(*sol)
        es = [set(i for i in t if i is not None)
              for t in itertools.zip_longest(*es)]
        ls = [set(i for i in t if i is not None)
              for t in itertools.zip_longest(*ls)]
        return es, ls

    for sol_set in itertools.product(g1_solutions, g2_solutions):
        es, ls = combine_frontiers(sol_set)
        if es == dgl_edges and ls == dgl_labels:
            break
    else:
        assert False

if __name__ == '__main__':
    test_bfs(idtype='int32')
    test_topological_nodes(idtype='int32')
    test_dfs_labeled_edges(idtype='int32')<|MERGE_RESOLUTION|>--- conflicted
+++ resolved
@@ -43,15 +43,7 @@
         return layers_nx, edges_nx
 
     a = sp.random(n, n, 3 / n, data_rvs=lambda n: np.ones(n))
-<<<<<<< HEAD
-    g.from_scipy_sparse_matrix(a)
-    if idtype == 'int32':
-        g = dgl.graph(g.edges()).int()
-    else:
-        g = dgl.graph(g.edges()).long()
-=======
     g = dgl.graph(a).astype(idtype)
->>>>>>> 4c8985ff
 
     g_nx = g.to_networkx()
     src = random.choice(range(n))
@@ -61,17 +53,7 @@
     assert all(toset(x) == y for x, y in zip(layers_dgl, layers_nx))
 
     g_nx = nx.random_tree(n, seed=42)
-<<<<<<< HEAD
-    g = dgl.DGLGraph()
-    g.from_networkx(g_nx)
-    if idtype == 'int32':
-        g = dgl.graph(g.edges()).int()
-    else:
-        g = dgl.graph(g.edges()).long()
-
-=======
     g = dgl.graph(g_nx).astype(idtype)
->>>>>>> 4c8985ff
     src = 0
     _, edges_nx = _bfs_nx(g_nx, src)
     edges_dgl = dgl.bfs_edges_generator(g, src)
@@ -81,20 +63,9 @@
 @unittest.skipIf(F._default_context_str == 'gpu', reason="GPU not implemented")
 @parametrize_dtype
 def test_topological_nodes(idtype, n=100):
-<<<<<<< HEAD
-    g = dgl.DGLGraph()
-    a = sp.random(n, n, 3 / n, data_rvs=lambda n: np.ones(n))
-    b = sp.tril(a, -1).tocoo()
-    g.from_scipy_sparse_matrix(b)
-    if idtype == 'int32':
-        g = dgl.graph(g.edges()).int()
-    else:
-        g = dgl.graph(g.edges()).long()
-=======
     a = sp.random(n, n, 3 / n, data_rvs=lambda n: np.ones(n))
     b = sp.tril(a, -1).tocoo()
     g = dgl.graph(b).astype(idtype)
->>>>>>> 4c8985ff
 
     layers_dgl = dgl.topological_nodes_generator(g)
 
@@ -120,19 +91,9 @@
 @unittest.skipIf(F._default_context_str == 'gpu', reason="GPU not implemented")
 @parametrize_dtype
 def test_dfs_labeled_edges(idtype, example=False):
-<<<<<<< HEAD
-    dgl_g = dgl.DGLGraph()
-    dgl_g.add_nodes(6)
-    dgl_g.add_edges([0, 1, 0, 3, 3], [1, 2, 2, 4, 5])
-    if idtype == 'int32':
-        dgl_g = dgl.graph(dgl_g.edges()).int()
-    else:
-        dgl_g = dgl.graph(dgl_g.edges()).long()
-=======
     dgl_g = dgl.DGLGraph().astype(idtype)
     dgl_g.add_nodes(6)
     dgl_g.add_edges([0, 1, 0, 3, 3], [1, 2, 2, 4, 5])
->>>>>>> 4c8985ff
     dgl_edges, dgl_labels = dgl.dfs_labeled_edges_generator(
             dgl_g, [0, 3], has_reverse_edge=True, has_nontree_edge=True)
     dgl_edges = [toset(t) for t in dgl_edges]
