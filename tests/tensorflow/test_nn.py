import tensorflow as tf
from tensorflow.keras import layers
import networkx as nx
import pytest
import dgl
import dgl.nn.tensorflow as nn
import dgl.function as fn
import backend as F
from test_utils.graph_cases import get_cases, random_graph, random_bipartite, random_dglgraph
from test_utils import parametrize_dtype
from copy import deepcopy

import numpy as np
import scipy as sp

def _AXWb(A, X, W, b):
    X = tf.matmul(X, W)
    Y = tf.reshape(tf.matmul(A, tf.reshape(X, (X.shape[0], -1))), X.shape)
    return Y + b

def test_graph_conv():
    g = dgl.DGLGraph(nx.path_graph(3)).to(F.ctx())
    ctx = F.ctx()
    adj = tf.sparse.to_dense(tf.sparse.reorder(g.adjacency_matrix(ctx=ctx)))

    conv = nn.GraphConv(5, 2, norm='none', bias=True)
    # conv = conv
    print(conv)
    # test#1: basic
    h0 = F.ones((3, 5))
    h1 = conv(g, h0)
    assert len(g.ndata) == 0
    assert len(g.edata) == 0
    assert F.allclose(h1, _AXWb(adj, h0, conv.weight, conv.bias))
    # test#2: more-dim
    h0 = F.ones((3, 5, 5))
    h1 = conv(g, h0)
    assert len(g.ndata) == 0
    assert len(g.edata) == 0
    assert F.allclose(h1, _AXWb(adj, h0, conv.weight, conv.bias))

    conv = nn.GraphConv(5, 2)
    # conv = conv
    # test#3: basic
    h0 = F.ones((3, 5))
    h1 = conv(g, h0)
    assert len(g.ndata) == 0
    assert len(g.edata) == 0
    # test#4: basic
    h0 = F.ones((3, 5, 5))
    h1 = conv(g, h0)
    assert len(g.ndata) == 0
    assert len(g.edata) == 0

    conv = nn.GraphConv(5, 2)
    # conv = conv
    # test#3: basic
    h0 = F.ones((3, 5))
    h1 = conv(g, h0)
    assert len(g.ndata) == 0
    assert len(g.edata) == 0
    # test#4: basic
    h0 = F.ones((3, 5, 5))
    h1 = conv(g, h0)
    assert len(g.ndata) == 0
    assert len(g.edata) == 0

    # test rest_parameters
    # old_weight = deepcopy(conv.weight.data)
    # conv.reset_parameters()
    # new_weight = conv.weight.data
    # assert not F.allclose(old_weight, new_weight)

@parametrize_dtype
<<<<<<< HEAD
@pytest.mark.parametrize('g', get_cases(['bipartite', 'homo', 'block'], exclude=['zero-degree', 'dglgraph']))
=======
@pytest.mark.parametrize('g', get_cases(['homo', 'block-bipartite'], exclude=['zero-degree', 'dglgraph']))
>>>>>>> 451ed6d8
@pytest.mark.parametrize('norm', ['none', 'both', 'right'])
@pytest.mark.parametrize('weight', [True, False])
@pytest.mark.parametrize('bias', [True, False])
def test_graph_conv2(idtype, g, norm, weight, bias):
    g = g.astype(idtype).to(F.ctx())
    conv = nn.GraphConv(5, 2, norm=norm, weight=weight, bias=bias)
    ext_w = F.randn((5, 2))
    nsrc = g.number_of_src_nodes()
    ndst = g.number_of_dst_nodes()
    h = F.randn((nsrc, 5))
    h_dst = F.randn((ndst, 2))
    if weight:
        h_out = conv(g, h)
    else:
        h_out = conv(g, h, weight=ext_w)
    assert h_out.shape == (ndst, 2)

@parametrize_dtype
@pytest.mark.parametrize('g', get_cases(['bipartite'], exclude=['zero-degree', 'dglgraph']))
@pytest.mark.parametrize('norm', ['none', 'both', 'right'])
@pytest.mark.parametrize('weight', [True, False])
@pytest.mark.parametrize('bias', [True, False])
def test_graph_conv2_bi(idtype, g, norm, weight, bias):
    g = g.astype(idtype).to(F.ctx())
    conv = nn.GraphConv(5, 2, norm=norm, weight=weight, bias=bias)
    ext_w = F.randn((5, 2))
    nsrc = g.number_of_src_nodes()
    ndst = g.number_of_dst_nodes()
    h = F.randn((nsrc, 5))
    h_dst = F.randn((ndst, 2))
    if weight:
        h_out = conv(g, (h, h_dst))
    else:
        h_out = conv(g, (h, h_dst), weight=ext_w)
    assert h_out.shape == (ndst, 2)

def test_simple_pool():
    ctx = F.ctx()
    g = dgl.DGLGraph(nx.path_graph(15)).to(F.ctx())

    sum_pool = nn.SumPooling()
    avg_pool = nn.AvgPooling()
    max_pool = nn.MaxPooling()
    sort_pool = nn.SortPooling(10) # k = 10
    print(sum_pool, avg_pool, max_pool, sort_pool)

    # test#1: basic
    h0 = F.randn((g.number_of_nodes(), 5))
    h1 = sum_pool(g, h0)
    assert F.allclose(F.squeeze(h1, 0), F.sum(h0, 0))
    h1 = avg_pool(g, h0)
    assert F.allclose(F.squeeze(h1, 0), F.mean(h0, 0))
    h1 = max_pool(g, h0)
    assert F.allclose(F.squeeze(h1, 0), F.max(h0, 0))
    h1 = sort_pool(g, h0)
    assert h1.shape[0] == 1 and h1.shape[1] == 10 * 5 and h1.ndim == 2

    # test#2: batched graph
    g_ = dgl.DGLGraph(nx.path_graph(5)).to(F.ctx())
    bg = dgl.batch([g, g_, g, g_, g])
    h0 = F.randn((bg.number_of_nodes(), 5))
    h1 = sum_pool(bg, h0)
    truth = tf.stack([F.sum(h0[:15], 0),
                      F.sum(h0[15:20], 0),
                      F.sum(h0[20:35], 0),
                      F.sum(h0[35:40], 0),
                      F.sum(h0[40:55], 0)], 0)
    assert F.allclose(h1, truth)

    h1 = avg_pool(bg, h0)
    truth = tf.stack([F.mean(h0[:15], 0),
                      F.mean(h0[15:20], 0),
                      F.mean(h0[20:35], 0),
                      F.mean(h0[35:40], 0),
                      F.mean(h0[40:55], 0)], 0)
    assert F.allclose(h1, truth)

    h1 = max_pool(bg, h0)
    truth = tf.stack([F.max(h0[:15], 0),
                      F.max(h0[15:20], 0),
                      F.max(h0[20:35], 0),
                      F.max(h0[35:40], 0),
                      F.max(h0[40:55], 0)], 0)
    assert F.allclose(h1, truth)

    h1 = sort_pool(bg, h0)
    assert h1.shape[0] == 5 and h1.shape[1] == 10 * 5 and h1.ndim == 2

def uniform_attention(g, shape):
    a = F.ones(shape)
    target_shape = (g.number_of_edges(),) + (1,) * (len(shape) - 1)
    return a / tf.cast(tf.reshape(g.in_degrees(g.edges()[1]), target_shape), tf.float32)

def test_edge_softmax():
    # Basic
    g = dgl.DGLGraph(nx.path_graph(3)).to(F.ctx())
    edata = F.ones((g.number_of_edges(), 1))
    a = nn.edge_softmax(g, edata)
    assert len(g.ndata) == 0
    assert len(g.edata) == 0
    assert F.allclose(a, uniform_attention(g, a.shape))

    # Test higher dimension case
    edata = F.ones((g.number_of_edges(), 3, 1))
    a = nn.edge_softmax(g, edata)
    assert len(g.ndata) == 0
    assert len(g.edata) == 0
    assert F.allclose(a, uniform_attention(g, a.shape))

    # Test both forward and backward with Tensorflow built-in softmax.
    g = dgl.DGLGraph().to(F.ctx())
    g.add_nodes(30)
    # build a complete graph
    for i in range(30):
        for j in range(30):
            g.add_edge(i, j)
    
    score = F.randn((900, 1))
    with tf.GradientTape() as tape:
        tape.watch(score)
        grad = F.randn((900, 1))
        y = tf.reshape(F.softmax(tf.reshape(score,(30, 30)), dim=0), (-1, 1))
        grads = tape.gradient(y, [score])
        grad_score = grads[0]

    with tf.GradientTape() as tape:
        tape.watch(score)
        y_dgl = nn.edge_softmax(g, score)
        assert len(g.ndata) == 0
        assert len(g.edata) == 0
        # check forward
        assert F.allclose(y_dgl, y)
        grads = tape.gradient(y_dgl, [score])
    # checkout gradient
    assert F.allclose(grads[0], grad_score)
    print(grads[0][:10], grad_score[:10])
    
    # Test 2
    def generate_rand_graph(n):
      arr = (sp.sparse.random(n, n, density=0.1, format='coo') != 0).astype(np.int64)
      return dgl.DGLGraph(arr, readonly=True)
    
    g = generate_rand_graph(50).to(F.ctx())
    a1 = F.randn((g.number_of_edges(), 1))
    a2 = tf.identity(a1)
    with tf.GradientTape() as tape:
        tape.watch(a1)
        g.edata['s'] = a1
        g.group_apply_edges('dst', lambda edges: {'ss':F.softmax(edges.data['s'], 1)})
        loss = tf.reduce_sum(g.edata['ss'])
        a1_grad = tape.gradient(loss, [a1])[0]
    
    with tf.GradientTape() as tape:
        tape.watch(a2)
        builtin_sm = nn.edge_softmax(g, a2)
        loss = tf.reduce_sum(builtin_sm)
        a2_grad = tape.gradient(loss, [a2])[0]
    print(a1_grad - a2_grad)
    assert len(g.ndata) == 0
    assert len(g.edata) == 2
    assert F.allclose(a1_grad, a2_grad, rtol=1e-4, atol=1e-4) # Follow tolerance in unittest backend

def test_partial_edge_softmax():
    g = dgl.DGLGraph().to(F.ctx())
    g.add_nodes(30)
    # build a complete graph
    for i in range(30):
        for j in range(30):
            g.add_edge(i, j)

    score = F.randn((300, 1))
    grad = F.randn((300, 1))
    import numpy as np
    eids = np.random.choice(900, 300, replace=False).astype('int64')
    eids = F.tensor(eids)
    # compute partial edge softmax
    with tf.GradientTape() as tape:
        tape.watch(score)
        y_1 = nn.edge_softmax(g, score, eids)
        grads = tape.gradient(y_1, [score])
    grad_1 = grads[0]
    # compute edge softmax on edge subgraph
    subg = g.edge_subgraph(eids, preserve_nodes=True)
    with tf.GradientTape() as tape:
        tape.watch(score)
        y_2 = nn.edge_softmax(subg, score)
        grads = tape.gradient(y_2, [score])
    grad_2 = grads[0]

    assert F.allclose(y_1, y_2)
    assert F.allclose(grad_1, grad_2)

def test_glob_att_pool():
    g = dgl.DGLGraph(nx.path_graph(10)).to(F.ctx())

    gap = nn.GlobalAttentionPooling(layers.Dense(1), layers.Dense(10))
    print(gap)

    # test#1: basic
    h0 = F.randn((g.number_of_nodes(), 5))
    h1 = gap(g, h0)
    assert h1.shape[0] == 1 and h1.shape[1] == 10 and h1.ndim == 2

    # test#2: batched graph
    bg = dgl.batch([g, g, g, g])
    h0 = F.randn((bg.number_of_nodes(), 5))
    h1 = gap(bg, h0)
    assert h1.shape[0] == 4 and h1.shape[1] == 10 and h1.ndim == 2


def test_rgcn():
    etype = []
    g = dgl.DGLGraph(sp.sparse.random(100, 100, density=0.1), readonly=True).to(F.ctx())
    # 5 etypes
    R = 5
    for i in range(g.number_of_edges()):
        etype.append(i % 5)
    B = 2
    I = 10
    O = 8

    rgc_basis = nn.RelGraphConv(I, O, R, "basis", B)
    rgc_basis_low = nn.RelGraphConv(I, O, R, "basis", B, low_mem=True)
    rgc_basis_low.weight = rgc_basis.weight
    rgc_basis_low.w_comp = rgc_basis.w_comp
    h = tf.random.normal((100, I))
    r = tf.constant(etype)
    h_new = rgc_basis(g, h, r)
    h_new_low = rgc_basis_low(g, h, r)
    assert list(h_new.shape) == [100, O]
    assert list(h_new_low.shape) == [100, O]
    assert F.allclose(h_new, h_new_low)

    rgc_bdd = nn.RelGraphConv(I, O, R, "bdd", B)
    rgc_bdd_low = nn.RelGraphConv(I, O, R, "bdd", B, low_mem=True)
    rgc_bdd_low.weight = rgc_bdd.weight
    h = tf.random.normal((100, I))
    r = tf.constant(etype)
    h_new = rgc_bdd(g, h, r)
    h_new_low = rgc_bdd_low(g, h, r)
    assert list(h_new.shape) == [100, O]
    assert list(h_new_low.shape) == [100, O]
    assert F.allclose(h_new, h_new_low)

    # with norm
    norm = tf.zeros((g.number_of_edges(), 1))

    rgc_basis = nn.RelGraphConv(I, O, R, "basis", B)
    rgc_basis_low = nn.RelGraphConv(I, O, R, "basis", B, low_mem=True)
    rgc_basis_low.weight = rgc_basis.weight
    rgc_basis_low.w_comp = rgc_basis.w_comp
    h = tf.random.normal((100, I))
    r = tf.constant(etype)
    h_new = rgc_basis(g, h, r, norm)
    h_new_low = rgc_basis_low(g, h, r, norm)
    assert list(h_new.shape) == [100, O]
    assert list(h_new_low.shape) == [100, O]
    assert F.allclose(h_new, h_new_low)

    rgc_bdd = nn.RelGraphConv(I, O, R, "bdd", B)
    rgc_bdd_low = nn.RelGraphConv(I, O, R, "bdd", B, low_mem=True)
    rgc_bdd_low.weight = rgc_bdd.weight
    h = tf.random.normal((100, I))
    r = tf.constant(etype)
    h_new = rgc_bdd(g, h, r, norm)
    h_new_low = rgc_bdd_low(g, h, r, norm)
    assert list(h_new.shape) == [100, O]
    assert list(h_new_low.shape) == [100, O]
    assert F.allclose(h_new, h_new_low)

    # id input
    rgc_basis = nn.RelGraphConv(I, O, R, "basis", B)
    rgc_basis_low = nn.RelGraphConv(I, O, R, "basis", B, low_mem=True)
    rgc_basis_low.weight = rgc_basis.weight
    rgc_basis_low.w_comp = rgc_basis.w_comp
    h = tf.constant(np.random.randint(0, I, (100,))) * 1
    r = tf.constant(etype) * 1
    h_new = rgc_basis(g, h, r)
    h_new_low = rgc_basis_low(g, h, r)
    assert list(h_new.shape) == [100, O]
    assert list(h_new_low.shape) == [100, O]
    assert F.allclose(h_new, h_new_low)

@parametrize_dtype
<<<<<<< HEAD
@pytest.mark.parametrize('g', get_cases(['homo']))
=======
@pytest.mark.parametrize('g', get_cases(['homo', 'block-bipartite']))
>>>>>>> 451ed6d8
def test_gat_conv(g, idtype):
    g = g.astype(idtype).to(F.ctx())
    ctx = F.ctx()
    gat = nn.GATConv(5, 2, 4)
    feat = F.randn((g.number_of_nodes(), 5))
    h = gat(g, feat)
    assert h.shape == (g.number_of_nodes(), 4, 2)

@parametrize_dtype
@pytest.mark.parametrize('g', get_cases(['bipartite']))
def test_gat_conv_bi(g, idtype):
    g = g.astype(idtype).to(F.ctx())
    ctx = F.ctx()
<<<<<<< HEAD
    gat = nn.GATConv((5, 10), 2, 4)
    feat = (F.randn((g.number_of_src_nodes(), 5)), F.randn((g.number_of_dst_nodes(), 10)))
=======
    gat = nn.GATConv(5, 2, 4)
    feat = (F.randn((g.number_of_src_nodes(), 5)), F.randn((g.number_of_dst_nodes(), 5)))
>>>>>>> 451ed6d8
    h = gat(g, feat)
    assert h.shape == (g.number_of_dst_nodes(), 4, 2)

@parametrize_dtype
<<<<<<< HEAD
@pytest.mark.parametrize('g', get_cases(['homo']))
=======
@pytest.mark.parametrize('g', get_cases(['homo', 'block-bipartite']))
>>>>>>> 451ed6d8
@pytest.mark.parametrize('aggre_type', ['mean', 'pool', 'gcn'])
def test_sage_conv(idtype, g, aggre_type):
    g = g.astype(idtype).to(F.ctx())
    sage = nn.SAGEConv(5, 10, aggre_type)
    feat = F.randn((g.number_of_nodes(), 5))
    h = sage(g, feat)
    assert h.shape[-1] == 10

@parametrize_dtype
<<<<<<< HEAD
@pytest.mark.parametrize('g', get_cases(['bipartite', 'block']))
@pytest.mark.parametrize('aggre_type', ['mean', 'pool', 'gcn'])
def test_sage_conv(idtype, g, aggre_type):
=======
@pytest.mark.parametrize('g', get_cases(['bipartite']))
@pytest.mark.parametrize('aggre_type', ['mean', 'pool', 'gcn'])
def test_sage_conv_bi(idtype, g, aggre_type):
>>>>>>> 451ed6d8
    g = g.astype(idtype).to(F.ctx())
    sage = nn.SAGEConv(5, 10, aggre_type)
    dst_dim = 5 if aggre_type != 'gcn' else 10
    sage = nn.SAGEConv((10, dst_dim), 2, aggre_type)
<<<<<<< HEAD
    assert False
=======
>>>>>>> 451ed6d8
    feat = (F.randn((g.number_of_src_nodes(), 10)), F.randn((g.number_of_dst_nodes(), dst_dim)))
    h = sage(g, feat)
    assert h.shape[-1] == 2
    assert h.shape[0] == g.number_of_dst_nodes()

@parametrize_dtype
@pytest.mark.parametrize('aggre_type', ['mean', 'pool', 'gcn'])
def test_sage_conv_bi_empty(idtype, aggre_type):
    # Test the case for graphs without edges
<<<<<<< HEAD
    g = dgl.bipartite([], num_nodes=(5, 3))
=======
    g = dgl.bipartite([], num_nodes=(5, 3)).to(F.ctx())
>>>>>>> 451ed6d8
    g = g.astype(idtype).to(F.ctx())
    sage = nn.SAGEConv((3, 3), 2, 'gcn')
    feat = (F.randn((5, 3)), F.randn((3, 3)))
    h = sage(g, feat)
    assert h.shape[-1] == 2
    assert h.shape[0] == 3
    for aggre_type in ['mean', 'pool', 'lstm']:
        sage = nn.SAGEConv((3, 1), 2, aggre_type)
        feat = (F.randn((5, 3)), F.randn((3, 1)))
        h = sage(g, feat)
        assert h.shape[-1] == 2
        assert h.shape[0] == 3

def test_sgc_conv():
    ctx = F.ctx()
    g = dgl.DGLGraph(sp.sparse.random(100, 100, density=0.1), readonly=True).to(F.ctx())
    # not cached
    sgc = nn.SGConv(5, 10, 3)
    feat = F.randn((100, 5))

    h = sgc(g, feat)
    assert h.shape[-1] == 10

    # cached
    sgc = nn.SGConv(5, 10, 3, True)
    h_0 = sgc(g, feat)
    h_1 = sgc(g, feat + 1)
    assert F.allclose(h_0, h_1)
    assert h_0.shape[-1] == 10

def test_appnp_conv():
    g = dgl.DGLGraph(sp.sparse.random(100, 100, density=0.1), readonly=True).to(F.ctx())
    appnp = nn.APPNPConv(10, 0.1)
    feat = F.randn((100, 5))

    h = appnp(g, feat)
    assert h.shape[-1] == 5

@parametrize_dtype
<<<<<<< HEAD
@pytest.mark.parametrize('g', get_cases(['homo']))
=======
@pytest.mark.parametrize('g', get_cases(['homo', 'block-bipartite']))
>>>>>>> 451ed6d8
@pytest.mark.parametrize('aggregator_type', ['mean', 'max', 'sum'])
def test_gin_conv(g, idtype, aggregator_type):
    g = g.astype(idtype).to(F.ctx())
    ctx = F.ctx()
    gin = nn.GINConv(
        tf.keras.layers.Dense(12),
        aggregator_type
    )
    feat = F.randn((g.number_of_nodes(), 5))
    h = gin(g, feat)
    assert h.shape == (g.number_of_nodes(), 12)

@parametrize_dtype
@pytest.mark.parametrize('g', get_cases(['bipartite']))
@pytest.mark.parametrize('aggregator_type', ['mean', 'max', 'sum'])
def test_gin_conv_bi(g, idtype, aggregator_type):
    g = g.astype(idtype).to(F.ctx())
    gin = nn.GINConv(
        tf.keras.layers.Dense(12),
        aggregator_type
    )
    feat = (F.randn((g.number_of_src_nodes(), 5)), F.randn((g.number_of_dst_nodes(), 5)))
    h = gin(g, feat)
    assert h.shape == (g.number_of_dst_nodes(), 12)
<<<<<<< HEAD

    g = dgl.graph(sp.sparse.random(100, 100, density=0.001))
    seed_nodes = np.unique(g.edges()[1].numpy())
    block = dgl.to_block(g, seed_nodes)
    gin = nn.GINConv(
        tf.keras.layers.Dense(12),
        aggregator_type
    )
    feat = F.randn((block.number_of_src_nodes(), 5))
    h = gin(block, feat)
    assert h.shape == (block.number_of_dst_nodes(), 12)
=======
>>>>>>> 451ed6d8

def myagg(alist, dsttype):
    rst = alist[0]
    for i in range(1, len(alist)):
        rst = rst + (i + 1) * alist[i]
    return rst

@parametrize_dtype
@pytest.mark.parametrize('agg', ['sum', 'max', 'min', 'mean', 'stack', myagg])
def test_hetero_conv(agg, idtype):
    g = dgl.heterograph({
        ('user', 'follows', 'user'): [(0, 1), (0, 2), (2, 1), (1, 3)],
        ('user', 'plays', 'game'): [(0, 0), (0, 2), (0, 3), (1, 0), (2, 2)],
        ('store', 'sells', 'game'): [(0, 0), (0, 3), (1, 1), (1, 2)]},
        idtype=idtype, device=F.ctx())
    conv = nn.HeteroGraphConv({
        'follows': nn.GraphConv(2, 3),
        'plays': nn.GraphConv(2, 4),
        'sells': nn.GraphConv(3, 4)},
        agg)
    uf = F.randn((4, 2))
    gf = F.randn((4, 4))
    sf = F.randn((2, 3))
    uf_dst = F.randn((4, 3))
    gf_dst = F.randn((4, 4))

    h = conv(g, {'user': uf})
    assert set(h.keys()) == {'user', 'game'}
    if agg != 'stack':
        assert h['user'].shape == (4, 3)
        assert h['game'].shape == (4, 4)
    else:
        assert h['user'].shape == (4, 1, 3)
        assert h['game'].shape == (4, 1, 4)

    h = conv(g, {'user': uf, 'store': sf})
    assert set(h.keys()) == {'user', 'game'}
    if agg != 'stack':
        assert h['user'].shape == (4, 3)
        assert h['game'].shape == (4, 4)
    else:
        assert h['user'].shape == (4, 1, 3)
        assert h['game'].shape == (4, 2, 4)

    h = conv(g, {'store': sf})
    assert set(h.keys()) == {'game'}
    if agg != 'stack':
        assert h['game'].shape == (4, 4)
    else:
        assert h['game'].shape == (4, 1, 4)

    # test with pair input
    conv = nn.HeteroGraphConv({
        'follows': nn.SAGEConv(2, 3, 'mean'),
        'plays': nn.SAGEConv((2, 4), 4, 'mean'),
        'sells': nn.SAGEConv(3, 4, 'mean')},
        agg)

    h = conv(g, ({'user': uf}, {'user' : uf, 'game' : gf}))
    assert set(h.keys()) == {'user', 'game'}
    if agg != 'stack':
        assert h['user'].shape == (4, 3)
        assert h['game'].shape == (4, 4)
    else:
        assert h['user'].shape == (4, 1, 3)
        assert h['game'].shape == (4, 1, 4)

    # pair input requires both src and dst type features to be provided
    h = conv(g, ({'user': uf}, {'game' : gf}))
    assert set(h.keys()) == {'game'}
    if agg != 'stack':
        assert h['game'].shape == (4, 4)
    else:
        assert h['game'].shape == (4, 1, 4)

    # test with mod args
    class MyMod(tf.keras.layers.Layer):
        def __init__(self, s1, s2):
            super(MyMod, self).__init__()
            self.carg1 = 0
            self.carg2 = 0
            self.s1 = s1
            self.s2 = s2
        def call(self, g, h, arg1=None, *, arg2=None):
            if arg1 is not None:
                self.carg1 += 1
            if arg2 is not None:
                self.carg2 += 1
            return tf.zeros((g.number_of_dst_nodes(), self.s2))
    mod1 = MyMod(2, 3)
    mod2 = MyMod(2, 4)
    mod3 = MyMod(3, 4)
    conv = nn.HeteroGraphConv({
        'follows': mod1,
        'plays': mod2,
        'sells': mod3},
        agg)
    mod_args = {'follows' : (1,), 'plays' : (1,)}
    mod_kwargs = {'sells' : {'arg2' : 'abc'}}
    h = conv(g, {'user' : uf, 'store' : sf}, mod_args=mod_args, mod_kwargs=mod_kwargs)
    assert mod1.carg1 == 1
    assert mod1.carg2 == 0
    assert mod2.carg1 == 1
    assert mod2.carg2 == 0
    assert mod3.carg1 == 0
    assert mod3.carg2 == 1

if __name__ == '__main__':
    test_graph_conv()
    test_edge_softmax()
    test_partial_edge_softmax()
    # test_set2set()
    test_glob_att_pool()
    test_simple_pool()
    # test_set_trans()
    test_rgcn()
    # test_tagconv()
    test_gat_conv()
    test_sage_conv()
    test_sgc_conv()
    test_appnp_conv()
    test_gin_conv()
    # test_agnn_conv()
    # test_gated_graph_conv()
    # test_nn_conv()
    # test_gmm_conv()
    # test_dense_graph_conv()
    # test_dense_sage_conv()
    # test_dense_cheb_conv()
    # test_sequential()<|MERGE_RESOLUTION|>--- conflicted
+++ resolved
@@ -72,11 +72,7 @@
     # assert not F.allclose(old_weight, new_weight)
 
 @parametrize_dtype
-<<<<<<< HEAD
-@pytest.mark.parametrize('g', get_cases(['bipartite', 'homo', 'block'], exclude=['zero-degree', 'dglgraph']))
-=======
 @pytest.mark.parametrize('g', get_cases(['homo', 'block-bipartite'], exclude=['zero-degree', 'dglgraph']))
->>>>>>> 451ed6d8
 @pytest.mark.parametrize('norm', ['none', 'both', 'right'])
 @pytest.mark.parametrize('weight', [True, False])
 @pytest.mark.parametrize('bias', [True, False])
@@ -361,11 +357,7 @@
     assert F.allclose(h_new, h_new_low)
 
 @parametrize_dtype
-<<<<<<< HEAD
-@pytest.mark.parametrize('g', get_cases(['homo']))
-=======
 @pytest.mark.parametrize('g', get_cases(['homo', 'block-bipartite']))
->>>>>>> 451ed6d8
 def test_gat_conv(g, idtype):
     g = g.astype(idtype).to(F.ctx())
     ctx = F.ctx()
@@ -379,22 +371,13 @@
 def test_gat_conv_bi(g, idtype):
     g = g.astype(idtype).to(F.ctx())
     ctx = F.ctx()
-<<<<<<< HEAD
-    gat = nn.GATConv((5, 10), 2, 4)
-    feat = (F.randn((g.number_of_src_nodes(), 5)), F.randn((g.number_of_dst_nodes(), 10)))
-=======
     gat = nn.GATConv(5, 2, 4)
     feat = (F.randn((g.number_of_src_nodes(), 5)), F.randn((g.number_of_dst_nodes(), 5)))
->>>>>>> 451ed6d8
     h = gat(g, feat)
     assert h.shape == (g.number_of_dst_nodes(), 4, 2)
 
 @parametrize_dtype
-<<<<<<< HEAD
-@pytest.mark.parametrize('g', get_cases(['homo']))
-=======
 @pytest.mark.parametrize('g', get_cases(['homo', 'block-bipartite']))
->>>>>>> 451ed6d8
 @pytest.mark.parametrize('aggre_type', ['mean', 'pool', 'gcn'])
 def test_sage_conv(idtype, g, aggre_type):
     g = g.astype(idtype).to(F.ctx())
@@ -404,23 +387,13 @@
     assert h.shape[-1] == 10
 
 @parametrize_dtype
-<<<<<<< HEAD
-@pytest.mark.parametrize('g', get_cases(['bipartite', 'block']))
-@pytest.mark.parametrize('aggre_type', ['mean', 'pool', 'gcn'])
-def test_sage_conv(idtype, g, aggre_type):
-=======
 @pytest.mark.parametrize('g', get_cases(['bipartite']))
 @pytest.mark.parametrize('aggre_type', ['mean', 'pool', 'gcn'])
 def test_sage_conv_bi(idtype, g, aggre_type):
->>>>>>> 451ed6d8
     g = g.astype(idtype).to(F.ctx())
     sage = nn.SAGEConv(5, 10, aggre_type)
     dst_dim = 5 if aggre_type != 'gcn' else 10
     sage = nn.SAGEConv((10, dst_dim), 2, aggre_type)
-<<<<<<< HEAD
-    assert False
-=======
->>>>>>> 451ed6d8
     feat = (F.randn((g.number_of_src_nodes(), 10)), F.randn((g.number_of_dst_nodes(), dst_dim)))
     h = sage(g, feat)
     assert h.shape[-1] == 2
@@ -430,11 +403,7 @@
 @pytest.mark.parametrize('aggre_type', ['mean', 'pool', 'gcn'])
 def test_sage_conv_bi_empty(idtype, aggre_type):
     # Test the case for graphs without edges
-<<<<<<< HEAD
-    g = dgl.bipartite([], num_nodes=(5, 3))
-=======
     g = dgl.bipartite([], num_nodes=(5, 3)).to(F.ctx())
->>>>>>> 451ed6d8
     g = g.astype(idtype).to(F.ctx())
     sage = nn.SAGEConv((3, 3), 2, 'gcn')
     feat = (F.randn((5, 3)), F.randn((3, 3)))
@@ -474,11 +443,7 @@
     assert h.shape[-1] == 5
 
 @parametrize_dtype
-<<<<<<< HEAD
-@pytest.mark.parametrize('g', get_cases(['homo']))
-=======
 @pytest.mark.parametrize('g', get_cases(['homo', 'block-bipartite']))
->>>>>>> 451ed6d8
 @pytest.mark.parametrize('aggregator_type', ['mean', 'max', 'sum'])
 def test_gin_conv(g, idtype, aggregator_type):
     g = g.astype(idtype).to(F.ctx())
@@ -503,20 +468,6 @@
     feat = (F.randn((g.number_of_src_nodes(), 5)), F.randn((g.number_of_dst_nodes(), 5)))
     h = gin(g, feat)
     assert h.shape == (g.number_of_dst_nodes(), 12)
-<<<<<<< HEAD
-
-    g = dgl.graph(sp.sparse.random(100, 100, density=0.001))
-    seed_nodes = np.unique(g.edges()[1].numpy())
-    block = dgl.to_block(g, seed_nodes)
-    gin = nn.GINConv(
-        tf.keras.layers.Dense(12),
-        aggregator_type
-    )
-    feat = F.randn((block.number_of_src_nodes(), 5))
-    h = gin(block, feat)
-    assert h.shape == (block.number_of_dst_nodes(), 12)
-=======
->>>>>>> 451ed6d8
 
 def myagg(alist, dsttype):
     rst = alist[0]
