import torch as th
import networkx as nx
import dgl
import dgl.nn.pytorch as nn
import dgl.function as fn
import backend as F
import pytest
from test_utils.graph_cases import get_cases
from copy import deepcopy

import numpy as np
import scipy as sp

def _AXWb(A, X, W, b):
    X = th.matmul(X, W)
    Y = th.matmul(A, X.view(X.shape[0], -1)).view_as(X)
    return Y + b

def test_graph_conv():
    g = dgl.DGLGraph(nx.path_graph(3))
    ctx = F.ctx()
    adj = g.adjacency_matrix(ctx=ctx)

    conv = nn.GraphConv(5, 2, norm='none', bias=True)
    conv = conv.to(ctx)
    print(conv)
    # test#1: basic
    h0 = F.ones((3, 5))
    h1 = conv(g, h0)
    assert len(g.ndata) == 0
    assert len(g.edata) == 0
    assert F.allclose(h1, _AXWb(adj, h0, conv.weight, conv.bias))
    # test#2: more-dim
    h0 = F.ones((3, 5, 5))
    h1 = conv(g, h0)
    assert len(g.ndata) == 0
    assert len(g.edata) == 0
    assert F.allclose(h1, _AXWb(adj, h0, conv.weight, conv.bias))

    conv = nn.GraphConv(5, 2)
    conv = conv.to(ctx)
    # test#3: basic
    h0 = F.ones((3, 5))
    h1 = conv(g, h0)
    assert len(g.ndata) == 0
    assert len(g.edata) == 0
    # test#4: basic
    h0 = F.ones((3, 5, 5))
    h1 = conv(g, h0)
    assert len(g.ndata) == 0
    assert len(g.edata) == 0

    conv = nn.GraphConv(5, 2)
    conv = conv.to(ctx)
    # test#3: basic
    h0 = F.ones((3, 5))
    h1 = conv(g, h0)
    assert len(g.ndata) == 0
    assert len(g.edata) == 0
    # test#4: basic
    h0 = F.ones((3, 5, 5))
    h1 = conv(g, h0)
    assert len(g.ndata) == 0
    assert len(g.edata) == 0

    # test rest_parameters
    old_weight = deepcopy(conv.weight.data)
    conv.reset_parameters()
    new_weight = conv.weight.data
    assert not F.allclose(old_weight, new_weight)

@pytest.mark.parametrize('g', get_cases(['path', 'bipartite', 'small'], exclude=['zero-degree']))
@pytest.mark.parametrize('norm', ['none', 'both', 'right'])
@pytest.mark.parametrize('weight', [True, False])
@pytest.mark.parametrize('bias', [True, False])
def test_graph_conv2(g, norm, weight, bias):
    conv = nn.GraphConv(5, 2, norm=norm, weight=weight, bias=bias).to(F.ctx())
    ext_w = F.randn((5, 2)).to(F.ctx())
    nsrc = g.number_of_nodes() if isinstance(g, dgl.DGLGraph) else g.number_of_src_nodes()
    ndst = g.number_of_nodes() if isinstance(g, dgl.DGLGraph) else g.number_of_dst_nodes()
    h = F.randn((nsrc, 5)).to(F.ctx())
    if weight:
        h = conv(g, h)
    else:
        h = conv(g, h, weight=ext_w)
    assert h.shape == (ndst, 2)

def _S2AXWb(A, N, X, W, b):
    X1 = X * N
    X1 = th.matmul(A, X1.view(X1.shape[0], -1))
    X1 = X1 * N
    X2 = X1 * N
    X2 = th.matmul(A, X2.view(X2.shape[0], -1))
    X2 = X2 * N
    X = th.cat([X, X1, X2], dim=-1)
    Y = th.matmul(X, W.rot90())

    return Y + b

def test_tagconv():
    g = dgl.DGLGraph(nx.path_graph(3))
    ctx = F.ctx()
    adj = g.adjacency_matrix(ctx=ctx)
    norm = th.pow(g.in_degrees().float(), -0.5)

    conv = nn.TAGConv(5, 2, bias=True)
    conv = conv.to(ctx)
    print(conv)

    # test#1: basic
    h0 = F.ones((3, 5))
    h1 = conv(g, h0)
    assert len(g.ndata) == 0
    assert len(g.edata) == 0
    shp = norm.shape + (1,) * (h0.dim() - 1)
    norm = th.reshape(norm, shp).to(ctx)

    assert F.allclose(h1, _S2AXWb(adj, norm, h0, conv.lin.weight, conv.lin.bias))

    conv = nn.TAGConv(5, 2)
    conv = conv.to(ctx)

    # test#2: basic
    h0 = F.ones((3, 5))
    h1 = conv(g, h0)
    assert h1.shape[-1] == 2

    # test reset_parameters
    old_weight = deepcopy(conv.lin.weight.data)
    conv.reset_parameters()
    new_weight = conv.lin.weight.data
    assert not F.allclose(old_weight, new_weight)

def test_set2set():
    ctx = F.ctx()
    g = dgl.DGLGraph(nx.path_graph(10))

    s2s = nn.Set2Set(5, 3, 3) # hidden size 5, 3 iters, 3 layers
    s2s = s2s.to(ctx)
    print(s2s)

    # test#1: basic
    h0 = F.randn((g.number_of_nodes(), 5))
    h1 = s2s(g, h0)
    assert h1.shape[0] == 1 and h1.shape[1] == 10 and h1.dim() == 2

    # test#2: batched graph
    g1 = dgl.DGLGraph(nx.path_graph(11))
    g2 = dgl.DGLGraph(nx.path_graph(5))
    bg = dgl.batch([g, g1, g2])
    h0 = F.randn((bg.number_of_nodes(), 5))
    h1 = s2s(bg, h0)
    assert h1.shape[0] == 3 and h1.shape[1] == 10 and h1.dim() == 2

def test_glob_att_pool():
    ctx = F.ctx()
    g = dgl.DGLGraph(nx.path_graph(10))

    gap = nn.GlobalAttentionPooling(th.nn.Linear(5, 1), th.nn.Linear(5, 10))
    gap = gap.to(ctx)
    print(gap)

    # test#1: basic
    h0 = F.randn((g.number_of_nodes(), 5))
    h1 = gap(g, h0)
    assert h1.shape[0] == 1 and h1.shape[1] == 10 and h1.dim() == 2

    # test#2: batched graph
    bg = dgl.batch([g, g, g, g])
    h0 = F.randn((bg.number_of_nodes(), 5))
    h1 = gap(bg, h0)
    assert h1.shape[0] == 4 and h1.shape[1] == 10 and h1.dim() == 2

def test_simple_pool():
    ctx = F.ctx()
    g = dgl.DGLGraph(nx.path_graph(15))

    sum_pool = nn.SumPooling()
    avg_pool = nn.AvgPooling()
    max_pool = nn.MaxPooling()
    sort_pool = nn.SortPooling(10) # k = 10
    print(sum_pool, avg_pool, max_pool, sort_pool)

    # test#1: basic
    h0 = F.randn((g.number_of_nodes(), 5))
    sum_pool = sum_pool.to(ctx)
    avg_pool = avg_pool.to(ctx)
    max_pool = max_pool.to(ctx)
    sort_pool = sort_pool.to(ctx)
    h1 = sum_pool(g, h0)
    assert F.allclose(F.squeeze(h1, 0), F.sum(h0, 0))
    h1 = avg_pool(g, h0)
    assert F.allclose(F.squeeze(h1, 0), F.mean(h0, 0))
    h1 = max_pool(g, h0)
    assert F.allclose(F.squeeze(h1, 0), F.max(h0, 0))
    h1 = sort_pool(g, h0)
    assert h1.shape[0] == 1 and h1.shape[1] == 10 * 5 and h1.dim() == 2

    # test#2: batched graph
    g_ = dgl.DGLGraph(nx.path_graph(5))
    bg = dgl.batch([g, g_, g, g_, g])
    h0 = F.randn((bg.number_of_nodes(), 5))
    h1 = sum_pool(bg, h0)
    truth = th.stack([F.sum(h0[:15], 0),
                      F.sum(h0[15:20], 0),
                      F.sum(h0[20:35], 0),
                      F.sum(h0[35:40], 0),
                      F.sum(h0[40:55], 0)], 0)
    assert F.allclose(h1, truth)

    h1 = avg_pool(bg, h0)
    truth = th.stack([F.mean(h0[:15], 0),
                      F.mean(h0[15:20], 0),
                      F.mean(h0[20:35], 0),
                      F.mean(h0[35:40], 0),
                      F.mean(h0[40:55], 0)], 0)
    assert F.allclose(h1, truth)

    h1 = max_pool(bg, h0)
    truth = th.stack([F.max(h0[:15], 0),
                      F.max(h0[15:20], 0),
                      F.max(h0[20:35], 0),
                      F.max(h0[35:40], 0),
                      F.max(h0[40:55], 0)], 0)
    assert F.allclose(h1, truth)

    h1 = sort_pool(bg, h0)
    assert h1.shape[0] == 5 and h1.shape[1] == 10 * 5 and h1.dim() == 2

def test_set_trans():
    ctx = F.ctx()
    g = dgl.DGLGraph(nx.path_graph(15))

    st_enc_0 = nn.SetTransformerEncoder(50, 5, 10, 100, 2, 'sab')
    st_enc_1 = nn.SetTransformerEncoder(50, 5, 10, 100, 2, 'isab', 3)
    st_dec = nn.SetTransformerDecoder(50, 5, 10, 100, 2, 4)
    st_enc_0 = st_enc_0.to(ctx)
    st_enc_1 = st_enc_1.to(ctx)
    st_dec = st_dec.to(ctx)
    print(st_enc_0, st_enc_1, st_dec)

    # test#1: basic
    h0 = F.randn((g.number_of_nodes(), 50))
    h1 = st_enc_0(g, h0)
    assert h1.shape == h0.shape
    h1 = st_enc_1(g, h0)
    assert h1.shape == h0.shape
    h2 = st_dec(g, h1)
    assert h2.shape[0] == 1 and h2.shape[1] == 200 and h2.dim() == 2

    # test#2: batched graph
    g1 = dgl.DGLGraph(nx.path_graph(5))
    g2 = dgl.DGLGraph(nx.path_graph(10))
    bg = dgl.batch([g, g1, g2])
    h0 = F.randn((bg.number_of_nodes(), 50))
    h1 = st_enc_0(bg, h0)
    assert h1.shape == h0.shape
    h1 = st_enc_1(bg, h0)
    assert h1.shape == h0.shape

    h2 = st_dec(bg, h1)
    assert h2.shape[0] == 3 and h2.shape[1] == 200 and h2.dim() == 2

def uniform_attention(g, shape):
    a = th.ones(shape)
    target_shape = (g.number_of_edges(),) + (1,) * (len(shape) - 1)
    return a / g.in_degrees(g.edges()[1]).view(target_shape).float()

def test_edge_softmax():
    # Basic
    g = dgl.DGLGraph(nx.path_graph(3))
    edata = F.ones((g.number_of_edges(), 1))
    a = nn.edge_softmax(g, edata)
    assert len(g.ndata) == 0
    assert len(g.edata) == 0
    assert F.allclose(a, uniform_attention(g, a.shape))

    # Test higher dimension case
    edata = F.ones((g.number_of_edges(), 3, 1))
    a = nn.edge_softmax(g, edata)
    assert len(g.ndata) == 0
    assert len(g.edata) == 0
    assert F.allclose(a, uniform_attention(g, a.shape))

    # Test both forward and backward with PyTorch built-in softmax.
    g = dgl.DGLGraph()
    g.add_nodes(30)
    # build a complete graph
    for i in range(30):
        for j in range(30):
            g.add_edge(i, j)

    score = F.randn((900, 1))
    score.requires_grad_()
    grad = F.randn((900, 1))
    y = F.softmax(score.view(30, 30), dim=0).view(-1, 1)
    y.backward(grad)
    grad_score = score.grad
    score.grad.zero_()
    y_dgl = nn.edge_softmax(g, score)
    assert len(g.ndata) == 0
    assert len(g.edata) == 0
    # check forward
    assert F.allclose(y_dgl, y)
    y_dgl.backward(grad)
    # checkout gradient
    assert F.allclose(score.grad, grad_score)
    print(score.grad[:10], grad_score[:10])
    
    # Test 2
    def generate_rand_graph(n, m=None, ctor=dgl.DGLGraph):
        if m is None:
            m = n
        arr = (sp.sparse.random(m, n, density=0.1, format='coo') != 0).astype(np.int64)
        return ctor(arr, readonly=True)

    for g in [generate_rand_graph(50),
              generate_rand_graph(50, ctor=dgl.graph),
              generate_rand_graph(100, 50, ctor=dgl.bipartite)]:
        a1 = F.randn((g.number_of_edges(), 1)).requires_grad_()
        a2 = a1.clone().detach().requires_grad_()
        g.edata['s'] = a1
        g.group_apply_edges('dst', lambda edges: {'ss':F.softmax(edges.data['s'], 1)})
        g.edata['ss'].sum().backward()
        
        builtin_sm = nn.edge_softmax(g, a2)
        builtin_sm.sum().backward()
        print(a1.grad - a2.grad)
        assert len(g.srcdata) == 0
        assert len(g.dstdata) == 0
        assert len(g.edata) == 2
        assert F.allclose(a1.grad, a2.grad, rtol=1e-4, atol=1e-4) # Follow tolerance in unittest backend

def test_partial_edge_softmax():
    g = dgl.DGLGraph()
    g.add_nodes(30)
    # build a complete graph
    for i in range(30):
        for j in range(30):
            g.add_edge(i, j)

    score = F.randn((300, 1))
    score.requires_grad_()
    grad = F.randn((300, 1))
    import numpy as np
    eids = np.random.choice(900, 300, replace=False).astype('int64')
    eids = F.zerocopy_from_numpy(eids)
    # compute partial edge softmax
    y_1 = nn.edge_softmax(g, score, eids)
    y_1.backward(grad)
    grad_1 = score.grad
    score.grad.zero_()
    # compute edge softmax on edge subgraph
    subg = g.edge_subgraph(eids)
    y_2 = nn.edge_softmax(subg, score)
    y_2.backward(grad)
    grad_2 = score.grad
    score.grad.zero_()

    assert F.allclose(y_1, y_2)
    assert F.allclose(grad_1, grad_2)

def test_rgcn():
    ctx = F.ctx()
    etype = []
    g = dgl.DGLGraph(sp.sparse.random(100, 100, density=0.1), readonly=True)
    # 5 etypes
    R = 5
    for i in range(g.number_of_edges()):
        etype.append(i % 5)
    B = 2
    I = 10
    O = 8

    rgc_basis = nn.RelGraphConv(I, O, R, "basis", B).to(ctx)
    h = th.randn((100, I)).to(ctx)
    r = th.tensor(etype).to(ctx)
    h_new = rgc_basis(g, h, r)
    assert list(h_new.shape) == [100, O]

    rgc_bdd = nn.RelGraphConv(I, O, R, "bdd", B).to(ctx)
    h = th.randn((100, I)).to(ctx)
    r = th.tensor(etype).to(ctx)
    h_new = rgc_bdd(g, h, r)
    assert list(h_new.shape) == [100, O]

    # with norm
    norm = th.zeros((g.number_of_edges(), 1)).to(ctx)

    rgc_basis = nn.RelGraphConv(I, O, R, "basis", B).to(ctx)
    h = th.randn((100, I)).to(ctx)
    r = th.tensor(etype).to(ctx)
    h_new = rgc_basis(g, h, r, norm)
    assert list(h_new.shape) == [100, O]

    rgc_bdd = nn.RelGraphConv(I, O, R, "bdd", B).to(ctx)
    h = th.randn((100, I)).to(ctx)
    r = th.tensor(etype).to(ctx)
    h_new = rgc_bdd(g, h, r, norm)
    assert list(h_new.shape) == [100, O]

    # id input
    rgc_basis = nn.RelGraphConv(I, O, R, "basis", B).to(ctx)
    h = th.randint(0, I, (100,)).to(ctx)
    r = th.tensor(etype).to(ctx)
    h_new = rgc_basis(g, h, r)
    assert list(h_new.shape) == [100, O]

def test_gat_conv():
    ctx = F.ctx()
    g = dgl.DGLGraph(sp.sparse.random(100, 100, density=0.1), readonly=True)
    gat = nn.GATConv(5, 2, 4)
    feat = F.randn((100, 5))
    gat = gat.to(ctx)
    h = gat(g, feat)
    assert h.shape == (100, 4, 2)

    g = dgl.bipartite(sp.sparse.random(100, 200, density=0.1))
    gat = nn.GATConv((5, 10), 2, 4)
    feat = (F.randn((100, 5)), F.randn((200, 10)))
    gat = gat.to(ctx)
    h = gat(g, feat)
    assert h.shape == (200, 4, 2)

def test_sage_conv():
    for aggre_type in ['mean', 'pool', 'gcn', 'lstm']:
        ctx = F.ctx()
        g = dgl.DGLGraph(sp.sparse.random(100, 100, density=0.1), readonly=True)
        sage = nn.SAGEConv(5, 10, aggre_type)
        feat = F.randn((100, 5))
        sage = sage.to(ctx)
        h = sage(g, feat)
        assert h.shape[-1] == 10

        g = dgl.graph(sp.sparse.random(100, 100, density=0.1))
        sage = nn.SAGEConv(5, 10, aggre_type)
        feat = F.randn((100, 5))
        sage = sage.to(ctx)
        h = sage(g, feat)
        assert h.shape[-1] == 10

        g = dgl.bipartite(sp.sparse.random(100, 200, density=0.1))
        dst_dim = 5 if aggre_type != 'gcn' else 10
        sage = nn.SAGEConv((10, dst_dim), 2, aggre_type)
        feat = (F.randn((100, 10)), F.randn((200, dst_dim)))
        sage = sage.to(ctx)
        h = sage(g, feat)
        assert h.shape[-1] == 2
        assert h.shape[0] == 200

def test_sgc_conv():
    ctx = F.ctx()
    g = dgl.DGLGraph(sp.sparse.random(100, 100, density=0.1), readonly=True)
    # not cached
    sgc = nn.SGConv(5, 10, 3)
    feat = F.randn((100, 5))
    sgc = sgc.to(ctx)

    h = sgc(g, feat)
    assert h.shape[-1] == 10

    # cached
    sgc = nn.SGConv(5, 10, 3, True)
    sgc = sgc.to(ctx)
    h_0 = sgc(g, feat)
    h_1 = sgc(g, feat + 1)
    assert F.allclose(h_0, h_1)
    assert h_0.shape[-1] == 10

def test_appnp_conv():
    ctx = F.ctx()
    g = dgl.DGLGraph(sp.sparse.random(100, 100, density=0.1), readonly=True)
    appnp = nn.APPNPConv(10, 0.1)
    feat = F.randn((100, 5))
    appnp = appnp.to(ctx)

    h = appnp(g, feat)
    assert h.shape[-1] == 5

def test_gin_conv():
    for aggregator_type in ['mean', 'max', 'sum']:
        ctx = F.ctx()
        g = dgl.graph(sp.sparse.random(100, 100, density=0.1))
        gin = nn.GINConv(
            th.nn.Linear(5, 12),
            aggregator_type
        )
        feat = F.randn((100, 5))
        gin = gin.to(ctx)
        h = gin(g, feat)
        assert h.shape == (100, 12)

        g = dgl.bipartite(sp.sparse.random(100, 200, density=0.1))
        gin = nn.GINConv(
            th.nn.Linear(5, 12),
            aggregator_type
        )
        feat = (F.randn((100, 5)), F.randn((200, 5)))
        gin = gin.to(ctx)
        h = gin(g, feat)
        assert h.shape == (200, 12)

def test_agnn_conv():
    ctx = F.ctx()
    g = dgl.graph(sp.sparse.random(100, 100, density=0.1))
    agnn = nn.AGNNConv(1)
    feat = F.randn((100, 5))
    agnn = agnn.to(ctx)
    h = agnn(g, feat)
    assert h.shape == (100, 5)

    g = dgl.bipartite(sp.sparse.random(100, 200, density=0.1))
    agnn = nn.AGNNConv(1)
    feat = (F.randn((100, 5)), F.randn((200, 5)))
    agnn = agnn.to(ctx)
    h = agnn(g, feat)
    assert h.shape == (200, 5)

def test_gated_graph_conv():
    ctx = F.ctx()
    g = dgl.DGLGraph(sp.sparse.random(100, 100, density=0.1), readonly=True)
    ggconv = nn.GatedGraphConv(5, 10, 5, 3)
    etypes = th.arange(g.number_of_edges()) % 3
    feat = F.randn((100, 5))
    ggconv = ggconv.to(ctx)
    etypes = etypes.to(ctx)

    h = ggconv(g, feat, etypes)
    # current we only do shape check
    assert h.shape[-1] == 10

def test_nn_conv():
    ctx = F.ctx()
    g = dgl.DGLGraph(sp.sparse.random(100, 100, density=0.1), readonly=True)
    edge_func = th.nn.Linear(4, 5 * 10)
    nnconv = nn.NNConv(5, 10, edge_func, 'mean')
    feat = F.randn((100, 5))
    efeat = F.randn((g.number_of_edges(), 4))
    nnconv = nnconv.to(ctx)
    h = nnconv(g, feat, efeat)
    # currently we only do shape check
    assert h.shape[-1] == 10

    g = dgl.graph(sp.sparse.random(100, 100, density=0.1))
    edge_func = th.nn.Linear(4, 5 * 10)
    nnconv = nn.NNConv(5, 10, edge_func, 'mean')
    feat = F.randn((100, 5))
    efeat = F.randn((g.number_of_edges(), 4))
    nnconv = nnconv.to(ctx)
    h = nnconv(g, feat, efeat)
    # currently we only do shape check
    assert h.shape[-1] == 10

    g = dgl.bipartite(sp.sparse.random(50, 100, density=0.1))
    edge_func = th.nn.Linear(4, 5 * 10)
    nnconv = nn.NNConv((5, 2), 10, edge_func, 'mean')
    feat = F.randn((50, 5))
    feat_dst = F.randn((100, 2))
    efeat = F.randn((g.number_of_edges(), 4))
    nnconv = nnconv.to(ctx)
    h = nnconv(g, (feat, feat_dst), efeat)
    # currently we only do shape check
    assert h.shape[-1] == 10

def test_gmm_conv():
    ctx = F.ctx()
    g = dgl.DGLGraph(sp.sparse.random(100, 100, density=0.1), readonly=True)
    gmmconv = nn.GMMConv(5, 10, 3, 4, 'mean')
    feat = F.randn((100, 5))
    pseudo = F.randn((g.number_of_edges(), 3))
    gmmconv = gmmconv.to(ctx)
    h = gmmconv(g, feat, pseudo)
    # currently we only do shape check
    assert h.shape[-1] == 10

    g = dgl.graph(sp.sparse.random(100, 100, density=0.1), readonly=True)
    gmmconv = nn.GMMConv(5, 10, 3, 4, 'mean')
    feat = F.randn((100, 5))
    pseudo = F.randn((g.number_of_edges(), 3))
    gmmconv = gmmconv.to(ctx)
    h = gmmconv(g, feat, pseudo)
    # currently we only do shape check
    assert h.shape[-1] == 10

    g = dgl.bipartite(sp.sparse.random(100, 50, density=0.1), readonly=True)
    gmmconv = nn.GMMConv((5, 2), 10, 3, 4, 'mean')
    feat = F.randn((100, 5))
    feat_dst = F.randn((50, 2))
    pseudo = F.randn((g.number_of_edges(), 3))
    gmmconv = gmmconv.to(ctx)
    h = gmmconv(g, (feat, feat_dst), pseudo)
    # currently we only do shape check
    assert h.shape[-1] == 10

def test_dense_graph_conv():
    ctx = F.ctx()
<<<<<<< HEAD
    for use_norm in [False, True]:
        for g in [
            dgl.graph(nx.erdos_renyi_graph(100, 0.3)),
        ]:
            # TODO(minjie): enable the following option after #1385
            #dgl.bipartite(sp.sparse.random(100, 200, density=0.1))]:
            adj = g.adjacency_matrix(ctx=ctx).to_dense()
            conv = nn.GraphConv(5, 2, norm=use_norm, bias=True)
            dense_conv = nn.DenseGraphConv(5, 2, norm=use_norm, bias=True)
            dense_conv.weight.data = conv.weight.data
            dense_conv.bias.data = conv.bias.data
            if len(g.ntypes) == 2:
                feat = (
                    F.randn((g.number_of_src_nodes(), 5)),
                    F.randn((g.number_of_dst_nodes(), 5))
                )
            else:
                feat = F.randn((g.number_of_nodes(), 5))
            conv = conv.to(ctx)
            dense_conv = dense_conv.to(ctx)
            out_conv = conv(g, feat)
            out_dense_conv = dense_conv(adj, feat)
            assert F.allclose(out_conv, out_dense_conv), use_norm
=======
    g = dgl.DGLGraph(sp.sparse.random(100, 100, density=0.1), readonly=True)
    adj = g.adjacency_matrix(ctx=ctx).to_dense()
    conv = nn.GraphConv(5, 2, norm='none', bias=True)
    dense_conv = nn.DenseGraphConv(5, 2, norm=False, bias=True)
    dense_conv.weight.data = conv.weight.data
    dense_conv.bias.data = conv.bias.data
    feat = F.randn((100, 5))
    conv = conv.to(ctx)
    dense_conv = dense_conv.to(ctx)
    out_conv = conv(g, feat)
    out_dense_conv = dense_conv(adj, feat)
    assert F.allclose(out_conv, out_dense_conv)
>>>>>>> 3efb5d8e

def test_dense_sage_conv():
    ctx = F.ctx()
    for g in [
        dgl.graph(sp.sparse.random(100, 100, density=0.1)),
        dgl.bipartite(sp.sparse.random(100, 200, density=0.1))]:
        adj = g.adjacency_matrix(ctx=ctx).to_dense()
        sage = nn.SAGEConv(5, 2, 'gcn')
        dense_sage = nn.DenseSAGEConv(5, 2)
        dense_sage.fc.weight.data = sage.fc_neigh.weight.data
        dense_sage.fc.bias.data = sage.fc_neigh.bias.data
        if len(g.ntypes) == 2:
            feat = (
                F.randn((g.number_of_src_nodes(), 5)),
                F.randn((g.number_of_dst_nodes(), 5))
            )
        else:
            feat = F.randn((g.number_of_nodes(), 5))
        sage = sage.to(ctx)
        dense_sage = dense_sage.to(ctx)
        out_sage = sage(g, feat)
        out_dense_sage = dense_sage(adj, feat)
        assert F.allclose(out_sage, out_dense_sage), g

def test_edge_conv():
    for g in [
        dgl.DGLGraph(nx.erdos_renyi_graph(20, 0.3)),
        dgl.graph(nx.erdos_renyi_graph(20, 0.3)),
        dgl.bipartite(sp.sparse.random(20, 10, 0.3))]:
        ctx = F.ctx()

        edge_conv = nn.EdgeConv(5, 2).to(ctx)
        print(edge_conv)

        # test #1: basic
        h0 = F.randn((g.number_of_src_nodes(), 5))
        if not g.is_homograph:
            # bipartite
            h1 = edge_conv(g, (h0, h0[:10]))
        else:
            h1 = edge_conv(g, h0)
        assert h1.shape == (g.number_of_dst_nodes(), 2)

def test_dense_cheb_conv():
    for k in range(1, 4):
        ctx = F.ctx()
        g = dgl.DGLGraph(sp.sparse.random(100, 100, density=0.1), readonly=True)
        adj = g.adjacency_matrix(ctx=ctx).to_dense()
        cheb = nn.ChebConv(5, 2, k)
        dense_cheb = nn.DenseChebConv(5, 2, k)
        for i in range(len(cheb.fc)):
            dense_cheb.W.data[i] = cheb.fc[i].weight.data.t()
        if cheb.bias is not None:
            dense_cheb.bias.data = cheb.bias.data
        feat = F.randn((100, 5))
        cheb = cheb.to(ctx)
        dense_cheb = dense_cheb.to(ctx)
        out_cheb = cheb(g, feat, [2.0])
        out_dense_cheb = dense_cheb(adj, feat, 2.0)
        assert F.allclose(out_cheb, out_dense_cheb)

def test_sequential():
    ctx = F.ctx()
    # Test single graph
    class ExampleLayer(th.nn.Module):
        def __init__(self):
            super().__init__()

        def forward(self, graph, n_feat, e_feat):
            graph = graph.local_var()
            graph.ndata['h'] = n_feat
            graph.update_all(fn.copy_u('h', 'm'), fn.sum('m', 'h'))
            n_feat += graph.ndata['h']
            graph.apply_edges(fn.u_add_v('h', 'h', 'e'))
            e_feat += graph.edata['e']
            return n_feat, e_feat

    g = dgl.DGLGraph()
    g.add_nodes(3)
    g.add_edges([0, 1, 2, 0, 1, 2, 0, 1, 2], [0, 0, 0, 1, 1, 1, 2, 2, 2])
    net = nn.Sequential(ExampleLayer(), ExampleLayer(), ExampleLayer())
    n_feat = F.randn((3, 4))
    e_feat = F.randn((9, 4))
    net = net.to(ctx)
    n_feat, e_feat = net(g, n_feat, e_feat)
    assert n_feat.shape == (3, 4)
    assert e_feat.shape == (9, 4)

    # Test multiple graph
    class ExampleLayer(th.nn.Module):
        def __init__(self):
            super().__init__()

        def forward(self, graph, n_feat):
            graph = graph.local_var()
            graph.ndata['h'] = n_feat
            graph.update_all(fn.copy_u('h', 'm'), fn.sum('m', 'h'))
            n_feat += graph.ndata['h']
            return n_feat.view(graph.number_of_nodes() // 2, 2, -1).sum(1)

    g1 = dgl.DGLGraph(nx.erdos_renyi_graph(32, 0.05))
    g2 = dgl.DGLGraph(nx.erdos_renyi_graph(16, 0.2))
    g3 = dgl.DGLGraph(nx.erdos_renyi_graph(8, 0.8))
    net = nn.Sequential(ExampleLayer(), ExampleLayer(), ExampleLayer())
    net = net.to(ctx)
    n_feat = F.randn((32, 4))
    n_feat = net([g1, g2, g3], n_feat)
    assert n_feat.shape == (4, 4)

def test_atomic_conv():
    g = dgl.DGLGraph(sp.sparse.random(100, 100, density=0.1), readonly=True)
    aconv = nn.AtomicConv(interaction_cutoffs=F.tensor([12.0, 12.0]),
                          rbf_kernel_means=F.tensor([0.0, 2.0]),
                          rbf_kernel_scaling=F.tensor([4.0, 4.0]),
                          features_to_use=F.tensor([6.0, 8.0]))

    ctx = F.ctx()
    if F.gpu_ctx():
        aconv = aconv.to(ctx)

    feat = F.randn((100, 1))
    dist = F.randn((g.number_of_edges(), 1))

    h = aconv(g, feat, dist)
    # current we only do shape check
    assert h.shape[-1] == 4

def test_cf_conv():
    g = dgl.DGLGraph(sp.sparse.random(100, 100, density=0.1), readonly=True)
    cfconv = nn.CFConv(node_in_feats=2,
                       edge_in_feats=3,
                       hidden_feats=2,
                       out_feats=3)

    ctx = F.ctx()
    if F.gpu_ctx():
        cfconv = cfconv.to(ctx)

    node_feats = F.randn((100, 2))
    edge_feats = F.randn((g.number_of_edges(), 3))
    h = cfconv(g, node_feats, edge_feats)
    # current we only do shape check
    assert h.shape[-1] == 3    

def myagg(alist, dsttype):
    rst = alist[0]
    for i in range(1, len(alist)):
        rst = rst + (i + 1) * alist[i]
    return rst

@pytest.mark.parametrize('agg', ['sum', 'max', 'min', 'mean', 'stack', myagg])
def test_hetero_conv(agg):
    g = dgl.heterograph({
        ('user', 'follows', 'user'): [(0, 1), (0, 2), (2, 1), (1, 3)],
        ('user', 'plays', 'game'): [(0, 0), (0, 2), (0, 3), (1, 0), (2, 2)],
        ('store', 'sells', 'game'): [(0, 0), (0, 3), (1, 1), (1, 2)]})
    conv = nn.HeteroGraphConv({
        'follows': nn.GraphConv(2, 3),
        'plays': nn.GraphConv(2, 4),
        'sells': nn.GraphConv(3, 4)},
        agg)
    if F.gpu_ctx():
        conv = conv.to(F.ctx())
    uf = F.randn((4, 2))
    gf = F.randn((4, 4))
    sf = F.randn((2, 3))
    uf_dst = F.randn((4, 3))
    gf_dst = F.randn((4, 4))

    h = conv(g, {'user': uf})
    assert set(h.keys()) == {'user', 'game'}
    if agg != 'stack':
        assert h['user'].shape == (4, 3)
        assert h['game'].shape == (4, 4)
    else:
        assert h['user'].shape == (4, 1, 3)
        assert h['game'].shape == (4, 1, 4)

    h = conv(g, {'user': uf, 'store': sf})
    assert set(h.keys()) == {'user', 'game'}
    if agg != 'stack':
        assert h['user'].shape == (4, 3)
        assert h['game'].shape == (4, 4)
    else:
        assert h['user'].shape == (4, 1, 3)
        assert h['game'].shape == (4, 2, 4)

    h = conv(g, {'store': sf})
    assert set(h.keys()) == {'game'}
    if agg != 'stack':
        assert h['game'].shape == (4, 4)
    else:
        assert h['game'].shape == (4, 1, 4)

    # test with pair input
    conv = nn.HeteroGraphConv({
        'follows': nn.SAGEConv(2, 3, 'mean'),
        'plays': nn.SAGEConv((2, 4), 4, 'mean'),
        'sells': nn.SAGEConv(3, 4, 'mean')},
        agg)
    if F.gpu_ctx():
        conv = conv.to(F.ctx())

    h = conv(g, ({'user': uf}, {'user' : uf, 'game' : gf}))
    assert set(h.keys()) == {'user', 'game'}
    if agg != 'stack':
        assert h['user'].shape == (4, 3)
        assert h['game'].shape == (4, 4)
    else:
        assert h['user'].shape == (4, 1, 3)
        assert h['game'].shape == (4, 1, 4)

    # pair input requires both src and dst type features to be provided
    h = conv(g, ({'user': uf}, {'game' : gf}))
    assert set(h.keys()) == {'game'}
    if agg != 'stack':
        assert h['game'].shape == (4, 4)
    else:
        assert h['game'].shape == (4, 1, 4)

    # test with mod args
    class MyMod(th.nn.Module):
        def __init__(self, s1, s2):
            super(MyMod, self).__init__()
            self.carg1 = 0
            self.carg2 = 0
            self.s1 = s1
            self.s2 = s2
        def forward(self, g, h, arg1=None, *, arg2=None):
            if arg1 is not None:
                self.carg1 += 1
            if arg2 is not None:
                self.carg2 += 1
            return th.zeros((g.number_of_dst_nodes(), self.s2))
    mod1 = MyMod(2, 3)
    mod2 = MyMod(2, 4)
    mod3 = MyMod(3, 4)
    conv = nn.HeteroGraphConv({
        'follows': mod1,
        'plays': mod2,
        'sells': mod3},
        agg)
    if F.gpu_ctx():
        conv = conv.to(F.ctx())
    mod_args = {'follows' : (1,), 'plays' : (1,)}
    mod_kwargs = {'sells' : {'arg2' : 'abc'}}
    h = conv(g, {'user' : uf, 'store' : sf}, mod_args=mod_args, mod_kwargs=mod_kwargs)
    assert mod1.carg1 == 1
    assert mod1.carg2 == 0
    assert mod2.carg1 == 1
    assert mod2.carg2 == 0
    assert mod3.carg1 == 0
    assert mod3.carg2 == 1

if __name__ == '__main__':
    test_graph_conv()
    test_edge_softmax()
    test_partial_edge_softmax()
    test_set2set()
    test_glob_att_pool()
    test_simple_pool()
    test_set_trans()
    test_rgcn()
    test_tagconv()
    test_gat_conv()
    test_sage_conv()
    test_sgc_conv()
    test_appnp_conv()
    test_gin_conv()
    test_agnn_conv()
    test_gated_graph_conv()
    test_nn_conv()
    test_gmm_conv()
    test_dense_graph_conv()
    test_dense_sage_conv()
    test_dense_cheb_conv()
    test_sequential()
    test_atomic_conv()
    test_cf_conv()<|MERGE_RESOLUTION|>--- conflicted
+++ resolved
@@ -594,44 +594,23 @@
 
 def test_dense_graph_conv():
     ctx = F.ctx()
-<<<<<<< HEAD
-    for use_norm in [False, True]:
+    for norm_type in ['none', 'both']:
         for g in [
             dgl.graph(nx.erdos_renyi_graph(100, 0.3)),
+            dgl.bipartite(sp.sparse.random(100, 200, density=0.1))
         ]:
             # TODO(minjie): enable the following option after #1385
-            #dgl.bipartite(sp.sparse.random(100, 200, density=0.1))]:
             adj = g.adjacency_matrix(ctx=ctx).to_dense()
-            conv = nn.GraphConv(5, 2, norm=use_norm, bias=True)
-            dense_conv = nn.DenseGraphConv(5, 2, norm=use_norm, bias=True)
+            conv = nn.GraphConv(5, 2, norm=norm_type, bias=True)
+            dense_conv = nn.DenseGraphConv(5, 2, norm=norm_type, bias=True)
             dense_conv.weight.data = conv.weight.data
             dense_conv.bias.data = conv.bias.data
-            if len(g.ntypes) == 2:
-                feat = (
-                    F.randn((g.number_of_src_nodes(), 5)),
-                    F.randn((g.number_of_dst_nodes(), 5))
-                )
-            else:
-                feat = F.randn((g.number_of_nodes(), 5))
+            feat = F.randn((g.number_of_src_nodes(), 5))
             conv = conv.to(ctx)
             dense_conv = dense_conv.to(ctx)
             out_conv = conv(g, feat)
             out_dense_conv = dense_conv(adj, feat)
-            assert F.allclose(out_conv, out_dense_conv), use_norm
-=======
-    g = dgl.DGLGraph(sp.sparse.random(100, 100, density=0.1), readonly=True)
-    adj = g.adjacency_matrix(ctx=ctx).to_dense()
-    conv = nn.GraphConv(5, 2, norm='none', bias=True)
-    dense_conv = nn.DenseGraphConv(5, 2, norm=False, bias=True)
-    dense_conv.weight.data = conv.weight.data
-    dense_conv.bias.data = conv.bias.data
-    feat = F.randn((100, 5))
-    conv = conv.to(ctx)
-    dense_conv = dense_conv.to(ctx)
-    out_conv = conv(g, feat)
-    out_dense_conv = dense_conv(adj, feat)
-    assert F.allclose(out_conv, out_dense_conv)
->>>>>>> 3efb5d8e
+            assert F.allclose(out_conv, out_dense_conv)
 
 def test_dense_sage_conv():
     ctx = F.ctx()
