--- conflicted
+++ resolved
@@ -277,12 +277,8 @@
 
     def __call__(self, ntype=None):
         """Return the nodes."""
-<<<<<<< HEAD
-        return F.copy_to(F.arange(0, self._graph.number_of_nodes(ntype),
-=======
         ntid = self._typeid_getter(ntype)
         return F.copy_to(F.arange(0, self._graph._graph.number_of_nodes(ntid),
->>>>>>> 4c8985ff
                                   dtype=self._graph.idtype),
                          self._graph.device)
 
