"""Tensorflow backend implementation"""
from __future__ import absolute_import

from distutils.version import LooseVersion

import tensorflow as tf
from tensorflow.python.eager import context
import builtins
import numbers
import numpy as np
import os

from ... import ndarray as nd
from ..._deprecate import kernel as K
from ...function.base import TargetCode

if not os.getenv("USE_TFDLPACK", False):
    if LooseVersion(tf.__version__) < LooseVersion("2.2.0"):
        raise RuntimeError("DGL requires tensorflow>=2.2.0 for the official DLPack support.")

    def zerocopy_to_dlpack(data):
        return tf.experimental.dlpack.to_dlpack(data)

    def zerocopy_from_dlpack(dlpack_tensor):
        # TODO(Jinjing): Tensorflow requires memory to be 64-bytes aligned. We check the
        #   alignment and make a copy if needed. The functionality is better in TF's main repo.
        aligned = nd.from_dlpack(dlpack_tensor).to_dlpack(64)
        return tf.experimental.dlpack.from_dlpack(aligned)
else:
    # Use our own DLPack solution
    try:
        import tfdlpack
    except ImportError:
        raise ImportError('Cannot find tfdlpack, which is required by the Tensorflow backend. '
                          'Please follow https://github.com/VoVAllen/tf-dlpack for installation.')

    if LooseVersion(tf.__version__) < LooseVersion("2.1.0"):
        raise RuntimeError("DGL requires tensorflow>=2.1.0.")

    def zerocopy_to_dlpack(input):
        return tfdlpack.to_dlpack(input)

    def zerocopy_from_dlpack(input):
        return tfdlpack.from_dlpack(input)


def data_type_dict():
    return {'float16': tf.float16,
            'float32': tf.float32,
            'float64': tf.float64,
            'uint8': tf.uint8,
            'int8': tf.int8,
            'int16': tf.int16,
            'int32': tf.int32,
            'int64': tf.int64,
            'bool' : tf.bool}


def cpu():
    return "/cpu:0"


def tensor(data, dtype=None):
    if isinstance(data, tf.Tensor):
        if dtype is None or data.dtype == dtype:
            return data
        else:
            return tf.cast(data, dtype=dtype)
    else:
        if isinstance(data, numbers.Number):
            data = [data]
        return tf.convert_to_tensor(data, dtype=dtype)
<<<<<<< HEAD
=======

>>>>>>> 451ed6d8

def initialize_context():
    tf.zeros(1)


def as_scalar(data):
    data = data.numpy()
    return data if np.isscalar(data) else data.item()

def get_preferred_sparse_format():
    """Get the preferred sparse matrix format supported by the backend.

    Different backends have their preferred backend. This info is useful when
    constructing a sparse matrix.
    """
    return "coo"


def sparse_matrix(data, index, shape, force_format=False):
    fmt = index[0]
    if fmt != 'coo':
        raise TypeError(
            'Tensorflow backend only supports COO format. But got %s.' % fmt)
    # tf.SparseTensor only supports int64 indexing,
    # therefore manually casting to int64 when input in int32
    spmat = tf.SparseTensor(indices=tf.cast(tf.transpose(
        index[1], (1, 0)), tf.int64), values=data, dense_shape=shape)
    return spmat, None


def sparse_matrix_indices(spmat):
    return ('coo', spmat.indices)


def is_tensor(obj):
    return isinstance(obj, tf.Tensor)


def shape(input):
    return input.shape


def dtype(input):
    return input.dtype


def ndim(input):
    return input.ndim


def context(input):
    spec = tf.DeviceSpec.from_string(input.device)
    return "/{}:{}".format(spec.device_type.lower(), spec.device_index)

def device_type(ctx):
    return tf.DeviceSpec.from_string(ctx).device_type.lower()


def device_id(ctx):
    return tf.DeviceSpec.from_string(ctx).device_index


def to_backend_ctx(dglctx):
    dev_type = dglctx.device_type
    if dev_type == 1:
        return "/cpu:0"
    elif dev_type == 2:
        return "/gpu:%d" % (dglctx.device_id)
    else:
        raise ValueError('Unsupported DGL device context:', dglctx)


def astype(input, ty):
    return tf.cast(input, dtype=ty)


def asnumpy(input):
    if isinstance(input, tf.SparseTensor):
        # tf.sparse.to_dense assume sorted indices, need to turn off validate_indices in our cases
        return tf.sparse.to_dense(input, validate_indices=False).numpy()
    else:
        return input.numpy()


def copy_to(input, ctx, **kwargs):
    with tf.device(ctx):
        new_tensor = tf.identity(input)
    return new_tensor


def sum(input, dim, keepdims=False):
    if input.dtype == tf.bool:
        input = tf.cast(input, tf.int32)
    return tf.reduce_sum(input, axis=dim, keepdims=keepdims)


def reduce_sum(input):
    if input.dtype == tf.bool:
        input = tf.cast(input, tf.int32)
    return tf.reduce_sum(input)


def mean(input, dim):
    return tf.reduce_mean(input, axis=dim)


def reduce_mean(input):
    return th.reduce_mean(input)


def max(input, dim):
    return tf.reduce_max(input, axis=dim)


def reduce_max(input):
    return tf.reduce_max(input)


def min(input, dim):
    return tf.reduce_min(input, axis=dim)


def reduce_min(input):
    return tf.reduce_min(input)


def argsort(input, dim, descending):
    if descending:
        return tf.cast(tf.argsort(input, axis=dim, direction="DESCENDING"), dtype=tf.int64)
    else:
        return tf.cast(tf.argsort(input, axis=dim, direction="ASCENDING"), dtype=tf.int64)


def topk(input, k, dim, descending=True):
    if not descending:
        input = -input
    shape = np.arange(input.ndim)
    shape[dim], shape[-1] = shape[-1], shape[dim]
    out1 = tf.transpose(input, perm=shape)
    out2 = tf.math.top_k(out1, k=k, sorted=True)
    out = tf.transpose(out2[0], shape)
    if not descending:
        out = -out
    return out


def argtopk(input, k, dim, descending=True):
    if not descending:
        input = -input
    shape = np.arange(input.ndim)
    shape[dim], shape[-1] = shape[-1], shape[dim]
    out1 = tf.transpose(input, perm=shape)
    out2 = tf.math.top_k(out1, k=k, sorted=True)
    out = tf.transpose(out2[1], shape)
    if not descending:
        out = -out
    return out


def exp(input):
    return tf.exp(input)


def sqrt(input):
    return tf.sqrt(input)


def softmax(input, dim=-1):
    return tf.math.softmax(input, axis=dim)


def cat(seq, dim):
    return tf.concat(seq, axis=dim)


def stack(seq, dim):
    return tf.stack(seq, axis=dim)


def split(input, sizes_or_sections, dim):
    return tf.split(input, sizes_or_sections, axis=dim)


def repeat(input, repeats, dim):
    return tf.repeat(input, repeats, dim)


def gather_row(data, row_index):
    return tf.gather(data, row_index)


def slice_axis(data, axis, begin, end):
    # assert axis == 0
    # tf doesn't behave well with negative
    s = [slice(None) for i in range(data.ndim)]
    if end == 0:
        end = data.shape[axis]
    s[axis] = slice(begin, end, None)
    return data[tuple(s)]


def take(data, indices, dim):
    return tf.gather_nd(data, indices, dim)


def narrow_row(x, start, stop):
    return x[start:stop]


def scatter_row(data, row_index, value):
    row_index = tf.expand_dims(row_index, 1)
    return tf.tensor_scatter_nd_update(data, row_index, value)


def index_add_inplace(data, row_idx, value):
    raise NotImplementedError("Tensorflow doesn't support inplace index_add")


def scatter_row_inplace(data, row_index, value):
    raise NotImplementedError("Tensorflow doesn't support inplace update")


def squeeze(input, dim):
    return tf.squeeze(input, axis=dim)


def unsqueeze(input, dim):
    return tf.expand_dims(input, axis=dim)


def reshape(input, shape):
    return tf.reshape(input, shape)


def swapaxes(input, axis1, axis2):
    return tf.transpose(input, perm=[axis1, axis2])


def zeros(shape, dtype, ctx):
    with tf.device(ctx):
        t = tf.zeros(shape, dtype=dtype)
    return t


def zeros_like(input):
    return tf.zeros_like(input)


def ones(shape, dtype, ctx):
    with tf.device(ctx):
        t = tf.ones(shape, dtype=dtype)
    return t


def uniform(shape, dtype, ctx, low, high):
    with tf.device(ctx):
        t = tf.random.uniform(shape, dtype=dtype, minval=low, maxval=high)
    return t


def pad_packed_tensor(input, lengths, value, l_min=None):
    old_shape = input.shape
    if isinstance(lengths, tf.Tensor):
        max_len = as_scalar(tf.reduce_max(lengths))
    else:
        max_len = builtins.max(lengths)

    if l_min is not None:
        max_len = builtins.max(max_len, l_min)

    batch_size = len(lengths)
    ndim = input.ndim
    tensor_list = []
    cum_row = 0
    pad_nparray = np.zeros((ndim, 2), dtype=np.int32)
    for l in lengths:
        t = input[cum_row:cum_row+l]
        pad_nparray[0, 1] = max_len - l
        t = tf.pad(t, tf.constant(pad_nparray),
                   mode='CONSTANT', constant_values=value)
        tensor_list.append(t)
        cum_row += l
    return tf.stack(tensor_list, axis=0)


def pack_padded_tensor(input, lengths):
    out_list = []
    for i, l in enumerate(lengths):
        t = input[i]
        out = t[:l]
        out_list.append(out)
    return tf.concat(out_list, axis=0)


def unsorted_1d_segment_sum(input, seg_id, n_segs, dim):
    assert dim == 0  # Why we need dim for 1d?
    return tf.math.unsorted_segment_sum(input, seg_id, n_segs)


def unsorted_1d_segment_mean(input, seg_id, n_segs, dim):
    assert dim == 0  # Why we need dim for 1d?
    return tf.math.unsorted_segment_mean(input, seg_id, n_segs)

# TODO: TF has unsorted_segment_max, which can accelerate _max_on on batched graph


def boolean_mask(input, mask):
    return tf.boolean_mask(input, mask)


def equal(x, y):
    return x == y


def logical_not(input):
    return ~input

def logical_and(input1, input2):
    return tf.math.logical_and(input1, input2)

def clone(input):
    # TF tensor is always immutable so returning the input is safe.
    return input

def unique(input):
    return tf.unique(input).y


def full_1d(length, fill_value, dtype, ctx):
    with tf.device(ctx):
        t = tf.fill([length], value=fill_value)
        t = tf.cast(t, dtype=dtype)
    return t


def nonzero_1d(input):
    nonzero_bool = tf.cast(input, tf.bool)
    return tf.reshape(tf.where(nonzero_bool), (-1, ))


def sort_1d(input):
    return tf.sort(input), tf.cast(tf.argsort(input), dtype=tf.int64)


def arange(start, stop, dtype=tf.int64):
    with tf.device("/cpu:0"):
        t = tf.range(start, stop, dtype=dtype)
    return t


def rand_shuffle(arr):
    return tf.random.shuffle(arr)


def zerocopy_to_numpy(input):
    return np.asarray(memoryview(input))


def zerocopy_from_numpy(np_array):
    # NOTE: not zerocopy
    # This assumes tensor should be on cpu
    with tf.device("/cpu:0"):
        t = tf.convert_to_tensor(np_array)
    return t


def zerocopy_to_dgl_ndarray(data):
    if data.dtype == tf.int32 and device_type(data.device) == 'gpu':
        # NOTE: TF doesn't keep int32 tensors on GPU due to legacy issues with
        #   shape inference. Convert it to uint32 and cast it back afterwards.
        data = tf.cast(data, tf.uint32)
        return nd.cast_to_signed(nd.from_dlpack(zerocopy_to_dlpack(data)))
    else:
        return nd.from_dlpack(zerocopy_to_dlpack(data))
<<<<<<< HEAD
=======

>>>>>>> 451ed6d8

def zerocopy_to_dgl_ndarray_for_write(input):
    return zerocopy_to_dgl_ndarray(input)


def zerocopy_from_dgl_ndarray(input):
    return zerocopy_from_dlpack(input.to_dlpack())


def binary_reduce(reducer, binary_op, graph, lhs, rhs, lhs_data, rhs_data,
                  out_size, lhs_map=(None, None), rhs_map=(None, None), out_map=(None, None)):

    @tf.custom_gradient
    def _lambda(lhs_data, rhs_data):
        return binary_reduce_real(reducer, binary_op, graph, lhs, rhs, lhs_data, rhs_data,
                                  out_size, lhs_map, rhs_map, out_map)
    return _lambda(lhs_data, rhs_data)


def binary_reduce_real(reducer, binary_op, graph, lhs, rhs, lhs_data, rhs_data,
                       out_size, lhs_map, rhs_map, out_map):
    with tf.device(lhs_data.device):
        lhs_data_nd = zerocopy_to_dgl_ndarray(lhs_data)
        rhs_data_nd = zerocopy_to_dgl_ndarray(rhs_data)
        feat_shape = K.infer_binary_feature_shape(
            binary_op, lhs_data_nd, rhs_data_nd)
        out_shape = feat_shape
        if binary_op == 'dot':
            out_shape = feat_shape[:-1]
        out_data = tf.zeros((out_size,) + out_shape, dtype=lhs_data.dtype)
        out_data_nd = zerocopy_to_dgl_ndarray(out_data)
        K.binary_op_reduce(
            reducer if reducer != 'mean' else 'sum',
            binary_op, graph, lhs, rhs, lhs_data_nd, rhs_data_nd,
            out_data_nd, lhs_map[0], rhs_map[0], out_map[0])
        # normalize if mean reducer
        # NOTE(zihao): this is a temporary hack and we should have better solution in the future.
        if reducer == 'mean':
            degs = tf.zeros((out_data.shape[0],), dtype=lhs_data.dtype)
            degs_nd = zerocopy_to_dgl_ndarray(degs)
            if lhs != TargetCode.DST:  # src or edge
                target = lhs
                n = lhs_data.shape[0]
                in_map = lhs_map[0]
            else:  # rhs != TargetCode.DST
                target = rhs
                n = rhs_data.shape[0]
                in_map = rhs_map[0]
            in_ones = tf.ones((n,), dtype=lhs_data.dtype)
            in_ones_nd = zerocopy_to_dgl_ndarray(in_ones)
            K.copy_reduce(
                'sum', graph, target, in_ones_nd, degs_nd, in_map, out_map[0])
            # reshape
            degs = tf.reshape(degs,
                              (out_data.shape[0],) + (1,) * (out_data.ndim - 1))
            degs = tf.clip_by_value(degs, clip_value_min=1,
                                    clip_value_max=np.inf)  # ???
            out_data = out_data / degs
        else:
            degs = None

    def grad(grad_out):
        with tf.device(grad_out.device):
            grad_lhs = None
            grad_rhs = None
            if reducer == 'mean':
                grad_out = grad_out / degs
            grad_out_nd = zerocopy_to_dgl_ndarray(grad_out)

            # comptue gradient for lhs
            grad_lhs = tf.zeros((lhs_data_nd.shape[0],) + feat_shape)
            K.backward_lhs_binary_op_reduce(
                reducer if reducer != 'mean' else 'sum',
                binary_op, graph, lhs, rhs, lhs_data_nd, rhs_data_nd,
                out_data_nd, grad_out_nd, zerocopy_to_dgl_ndarray(grad_lhs),
                lhs_map[1], rhs_map[1], out_map[1])
            grad_lhs = _reduce_grad(grad_lhs, lhs_data_nd.shape)

            # compute gradient for rhs
            grad_rhs = tf.zeros((rhs_data_nd.shape[0],) + feat_shape)
            K.backward_rhs_binary_op_reduce(
                reducer if reducer != 'mean' else 'sum',
                binary_op, graph, lhs, rhs, lhs_data_nd, rhs_data_nd,
                out_data_nd, grad_out_nd, zerocopy_to_dgl_ndarray(grad_rhs),
                lhs_map[1], rhs_map[1], out_map[1])
            grad_rhs = _reduce_grad(grad_rhs, rhs_data_nd.shape)

            return grad_lhs, grad_rhs
    return out_data, grad


def copy_reduce(reducer, graph, target, in_data, out_size, in_map=(None, None),
                out_map=(None, None)):
    @tf.custom_gradient
    def _lambda(in_data):
        return copy_reduce_real(reducer, graph, target, in_data, out_size, in_map,
                                out_map)
    return _lambda(in_data)


def copy_reduce_real(reducer, graph, target, in_data, out_size, in_map,
                     out_map):
    with tf.device(in_data.device):
        out_data = tf.zeros(
            (out_size,) + tuple(in_data.shape[1:]), dtype=in_data.dtype)
        in_data_nd = zerocopy_to_dgl_ndarray(in_data)
        out_data_nd = zerocopy_to_dgl_ndarray(out_data)
        K.copy_reduce(
            reducer if reducer != 'mean' else 'sum',
            graph, target, in_data_nd, out_data_nd, in_map[0], out_map[0])
        # normalize if mean reducer
        # NOTE(zihao): this is a temporary hack and we should have better solution in the future.
        if reducer == 'mean':
            in_ones = tf.ones(in_data.shape[0], dtype=in_data.dtype)
            degs = tf.zeros(out_data.shape[0], dtype=in_data.dtype)
            in_ones_nd = zerocopy_to_dgl_ndarray(in_ones)
            degs_nd = zerocopy_to_dgl_ndarray(degs)
            K.copy_reduce(
                'sum', graph, target, in_ones_nd, degs_nd, in_map[0], out_map[0])
            # reshape
            degs = tf.reshape(degs,
                              (out_data.shape[0],) + (1,) * (out_data.ndim - 1))
            degs = tf.clip_by_value(degs, clip_value_min=1,
                                    clip_value_max=np.inf)  # TODO: ???
            out_data = out_data / degs
        else:
            degs = None

    def grad(grad_out):
        with tf.device(grad_out.device):
            if reducer == 'mean':
                grad_out = grad_out / degs
            grad_out_nd = zerocopy_to_dgl_ndarray(grad_out)
            grad_in = tf.zeros(in_data_nd.shape)
            K.backward_copy_reduce(
                reducer if reducer != 'mean' else 'sum',
                graph, target, in_data_nd, out_data_nd, grad_out_nd,
                zerocopy_to_dgl_ndarray(grad_in), in_map[1], out_map[1])
            return grad_in
    return out_data, grad

def _reduce_grad(grad, shape):
    """Reduce gradient on the broadcast dimension

    If there is broadcast in forward pass, gradients need to be reduced on
    broadcast dimension. This function checks the input tensor shape and
    gradient shape and perform the reduction.

    Parameters
    ----------
    grad: Tensor
        Gradient tensor
    shape: tuple
        Shape of input tensor

    Returns
    -------
    Tensor
    """
    grad_shape = grad.shape[1:]
    in_shape = shape[1:]
    if in_shape == grad_shape:
        # no need to reduce
        return grad
    num_to_squeeze = len(grad_shape) - len(in_shape)
    # pad inshape
    in_shape = (1,) * num_to_squeeze + in_shape
    reduce_idx = np.asarray(np.nonzero(np.asarray(grad_shape) - np.asarray(in_shape)))
    reduce_idx += 1  # skip batch dim
    reduce_idx_tensor = tf.constant(tuple(
        reduce_idx.flatten().tolist()))
    grad = tf.reduce_sum(grad, axis=reduce_idx_tensor, keepdims=True)
    return tf.reshape(grad, shape)


def sync():
    context = context().context()
    context.async_wait()

class GradContext:
    def __init__(self):
        self.tensor_for_grad = []
        self.grad_list = []
        self.tape = None

    def set_tape(self, tape):
        self.tape = tape

    def add_tensor(self, x):
        idx_pop = []
        for idx, ele in enumerate(self.tensor_for_grad):
            if ele._id == x._id:
                idx_pop.append(idx)
        if len(idx_pop) > 0:
            self.tensor_for_grad.pop(idx_pop[0])
        if self.tape is not None:
            self.tape.watch(x)
        self.tensor_for_grad.append(x)

    def backward(self, x, head_gradient=None):
        if head_gradient is not None:
            x = x * head_gradient
        self.grad_list = self.tape.gradient(x, self.tensor_for_grad)

    def is_no_grad(self, x):
        idx_pop = []
        for idx, ele in enumerate(self.tensor_for_grad):
            if ele._id == x._id:
                idx_pop.append(idx)
        if len(idx_pop) == 0:
            return True
        else:
            return self.grad_list[idx_pop[0]] is None

    def grad(self, x):
        idx_pop = []
        for idx, ele in enumerate(self.tensor_for_grad):
            if ele._id == x._id:
                idx_pop.append(idx)
        assert len(idx_pop) == 1
        t = self.grad_list[idx_pop[0]]
        return tf.convert_to_tensor(t)


cgrad = GradContext()


def get_cgrad():
    return cgrad


class record_grad:
    def __init__(self):
        self.tape = tf.GradientTape()

    def __enter__(self):
        cgrad.set_tape(self.tape)
        self.tape.__enter__()
        for x in cgrad.tensor_for_grad:
            self.tape.watch(x)

    def __exit__(self, exc_type, exc_value, exc_traceback):
        # pass
        self.tape.__exit__(exc_type, exc_value, exc_traceback)
        cgrad.tape = None


def attach_grad(x):
    cgrad.add_tensor(x)
    return x


def backward(x, head_gradient=None):
    cgrad.backward(x, head_gradient)


def grad(x):
    return cgrad.grad(x)


def is_no_grad(x):
    return cgrad.is_no_grad(x)


def is_recording():
    raise NotImplementedError("Tensorflow doesn't support is_recording")

no_grad = None

initialize_context()<|MERGE_RESOLUTION|>--- conflicted
+++ resolved
@@ -70,10 +70,6 @@
         if isinstance(data, numbers.Number):
             data = [data]
         return tf.convert_to_tensor(data, dtype=dtype)
-<<<<<<< HEAD
-=======
-
->>>>>>> 451ed6d8
 
 def initialize_context():
     tf.zeros(1)
@@ -448,10 +444,6 @@
         return nd.cast_to_signed(nd.from_dlpack(zerocopy_to_dlpack(data)))
     else:
         return nd.from_dlpack(zerocopy_to_dlpack(data))
-<<<<<<< HEAD
-=======
-
->>>>>>> 451ed6d8
 
 def zerocopy_to_dgl_ndarray_for_write(input):
     return zerocopy_to_dgl_ndarray(input)
