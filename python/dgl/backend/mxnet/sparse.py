--- conflicted
+++ resolved
@@ -85,10 +85,6 @@
     grad = grad.sum(axis=tuple(reduce_idx), keepdims=True)
     return grad.reshape(shape)
 
-<<<<<<< HEAD
-=======
-
->>>>>>> 451ed6d8
 def _need_reduce_last_dim(ufeat, efeat):
     """Indicates whether to reduce the last dimension on edges
     in the backward pass of spmm,
@@ -97,10 +93,6 @@
     eshp = efeat.shape
     return ushp[1:-1] == eshp[1:-1] and eshp[-1] == 1 and ushp[-1] > 1
 
-<<<<<<< HEAD
-=======
-
->>>>>>> 451ed6d8
 def _muldiv(op, x):
     return 1. / x if op == 'div' else x
 
@@ -171,14 +163,6 @@
         self.saved_tensors = None
         return dX, dY
 
-<<<<<<< HEAD
-def gspmm(g, op, reduce_op, lhs_data, rhs_data):
-    func = GSpMM(g, op, reduce_op)
-    if lhs_data is None:
-        lhs_data = nd.zeros((1,), ctx=g.device)
-    if rhs_data is None:
-        rhs_data = nd.zeros((1,), ctx=g.device)
-=======
 
 def gspmm(gidx, op, reduce_op, lhs_data, rhs_data):
     func = GSpMM(gidx, op, reduce_op)
@@ -187,7 +171,6 @@
         lhs_data = nd.zeros((1,), ctx=ctx)
     if rhs_data is None:
         rhs_data = nd.zeros((1,), ctx=ctx)
->>>>>>> 451ed6d8
     return func(lhs_data, rhs_data)
 
 
@@ -256,14 +239,6 @@
         self.saved_tensors = None
         return dX, dY
 
-<<<<<<< HEAD
-def gsddmm(g, op, lhs_data, rhs_data, lhs_target='u', rhs_target='v'):
-    func = GSDDMM(g, op, lhs_target, rhs_target)
-    if lhs_data is None:
-        lhs_data = nd.zeros((1,), ctx=g.device)
-    if rhs_data is None:
-        rhs_data = nd.zeros((1,), ctx=g.device)
-=======
 
 def gsddmm(gidx, op, lhs_data, rhs_data, lhs_target='u', rhs_target='v'):
     func = GSDDMM(gidx, op, lhs_target, rhs_target)
@@ -272,5 +247,4 @@
         lhs_data = nd.zeros((1,), ctx=ctx)
     if rhs_data is None:
         rhs_data = nd.zeros((1,), ctx=ctx)
->>>>>>> 451ed6d8
     return func(lhs_data, rhs_data)