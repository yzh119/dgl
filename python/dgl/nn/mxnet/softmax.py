"""Gluon layer for graph related softmax."""
# pylint: disable= no-member, arguments-differ, access-member-before-definition, unpacking-non-sequence
import mxnet as mx

<<<<<<< HEAD
from ... import backend as F
=======
from ... import ops as F
>>>>>>> 451ed6d8
from ...base import ALL, is_all

__all__ = ['edge_softmax']


class EdgeSoftmax(mx.autograd.Function):
    r"""Apply softmax over signals of incoming edges.

    For a node :math:`i`, edgesoftmax is an operation of computing

    .. math::
      a_{ij} = \frac{\exp(z_{ij})}{\sum_{j\in\mathcal{N}(i)}\exp(z_{ij})}

    where :math:`z_{ij}` is a signal of edge :math:`j\rightarrow i`, also
    called logits in the context of softmax. :math:`\mathcal{N}(i)` is
    the set of nodes that have an edge to :math:`i`.

    An example of using edgesoftmax is in
    `Graph Attention Network <https://arxiv.org/pdf/1710.10903.pdf>`__ where
    the attention weights are computed with such an edgesoftmax operation.
    """

    def __init__(self, g, eids):
        super(EdgeSoftmax, self).__init__()
        if not is_all(eids):
<<<<<<< HEAD
            g = g.edge_subgraph(eids.astype(g.idtype))
=======
            g = g.edge_subgraph(eids.astype(g.idtype), preserve_nodes=True)
>>>>>>> 451ed6d8
        self.g = g

    def forward(self, score):
        """Forward function.

        Pseudo-code:

        .. code:: python

            score = dgl.EData(g, score)
            score_max = score.dst_max()  # of type dgl.NData
            score = score - score_max  # edge_sub_dst, ret dgl.EData
            score_sum = score.dst_sum()  # of type dgl.NData
            out = score / score_sum    # edge_div_dst, ret dgl.EData
            return out.data
        """
        g = self.g
        score_max = F.copy_e_max(g, score)
        score = mx.nd.exp(F.e_sub_v(g, score, score_max))
        score_sum = F.copy_e_sum(g, score)
        out = F.e_div_v(g, score, score_sum)
        self.save_for_backward(out)
        return out

    def backward(self, grad_out):
        """Backward function.

        Pseudo-code:

        .. code:: python

            g, out = ctx.backward_cache
            grad_out = dgl.EData(g, grad_out)
            out = dgl.EData(g, out)
            sds = out * grad_out  # type dgl.EData
            sds_sum = sds.dst_sum()  # type dgl.NData
            grad_score = sds - sds * sds_sum  # multiple expressions
        """
        out, = self.saved_tensors
        g = self.g
        sds = out * grad_out
        accum = F.copy_e_sum(g, sds)
        grad_score = sds - F.e_mul_v(g, out, accum)
        self.save_tensors = None
        return grad_score

def edge_softmax(graph, logits, eids=ALL):
    r"""Compute edge softmax.

    For a node :math:`i`, edge softmax is an operation of computing

    .. math::
      a_{ij} = \frac{\exp(z_{ij})}{\sum_{j\in\mathcal{N}(i)}\exp(z_{ij})}

    where :math:`z_{ij}` is a signal of edge :math:`j\rightarrow i`, also
    called logits in the context of softmax. :math:`\mathcal{N}(i)` is
    the set of nodes that have an edge to :math:`i`.

    An example of using edge softmax is in
    `Graph Attention Network <https://arxiv.org/pdf/1710.10903.pdf>`__ where
    the attention weights are computed with such an edge softmax operation.

    Parameters
    ----------
    graph : DGLGraph
        The graph to perform edge softmax
    logits : mxnet.NDArray
        The input edge feature
    eids : mxnet.NDArray or ALL, optional
        Edges on which to apply edge softmax. If ALL, apply edge softmax
        on all edges in the graph. Default: ALL.

    Returns
    -------
    Tensor
        Softmax value

    Notes
    -----
        * Input shape: :math:`(E, *, 1)` where * means any number of
          additional dimensions, :math:`E` equals the length of eids.
          If eids is ALL, :math:`E` equals number of edges in the graph.
        * Return shape: :math:`(E, *, 1)`

    Examples
    --------
    >>> from dgl.nn.mxnet.softmax import edge_softmax
    >>> import dgl
    >>> from mxnet import nd

    Create a :code:`DGLGraph` object and initialize its edge features.

    >>> g = dgl.DGLGraph()
    >>> g.add_nodes(3)
    >>> g.add_edges([0, 0, 0, 1, 1, 2], [0, 1, 2, 1, 2, 2])
    >>> edata = nd.ones((6, 1))
    >>> edata
    [[1.]
     [1.]
     [1.]
     [1.]
     [1.]
     [1.]]
    <NDArray 6x1 @cpu(0)>

    Apply edge softmax on g:

    >>> edge_softmax(g, edata)
    [[1.        ]
     [0.5       ]
     [0.33333334]
     [0.5       ]
     [0.33333334]
     [0.33333334]]
    <NDArray 6x1 @cpu(0)>

    Apply edge softmax on first 4 edges of g:

    >>> edge_softmax(g, edata, nd.array([0,1,2,3], dtype='int64'))
    [[1. ]
     [0.5]
     [1. ]
     [0.5]]
    <NDArray 4x1 @cpu(0)>
    """
    softmax_op = EdgeSoftmax(graph, eids)
    return softmax_op(logits)<|MERGE_RESOLUTION|>--- conflicted
+++ resolved
@@ -2,11 +2,7 @@
 # pylint: disable= no-member, arguments-differ, access-member-before-definition, unpacking-non-sequence
 import mxnet as mx
 
-<<<<<<< HEAD
-from ... import backend as F
-=======
 from ... import ops as F
->>>>>>> 451ed6d8
 from ...base import ALL, is_all
 
 __all__ = ['edge_softmax']
@@ -32,11 +28,7 @@
     def __init__(self, g, eids):
         super(EdgeSoftmax, self).__init__()
         if not is_all(eids):
-<<<<<<< HEAD
-            g = g.edge_subgraph(eids.astype(g.idtype))
-=======
             g = g.edge_subgraph(eids.astype(g.idtype), preserve_nodes=True)
->>>>>>> 451ed6d8
         self.g = g
 
     def forward(self, score):
