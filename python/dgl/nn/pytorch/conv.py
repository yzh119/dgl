"""Torch modules for graph convolutions."""
# pylint: disable= no-member, arguments-differ
import torch as th
from torch import nn
from torch.nn import init
import torch.nn.functional as F

from . import utils
from ... import function as fn
from ...transform import laplacian_lambda_max
from .softmax import edge_softmax

<<<<<<< HEAD
__all__ = ['GraphConv', 'GATConv', 'SAGEConv',
           'SGConv', 'APPNPConv', 'GINConv', 'GatedGraphConv',
           'SplineConv', 'AGNNConv', 'GMMConv', 'NNConv',
           'DenseGCNConv', 'DenseSAGEConv']
=======
__all__ = ['GraphConv', 'TGConv', 'RelGraphConv']
>>>>>>> 2c234118

class GraphConv(nn.Module):
    r"""Apply graph convolution over an input signal.

    Graph convolution is introduced in `GCN <https://arxiv.org/abs/1609.02907>`__
    and can be described as below:

    .. math::
      h_i^{(l+1)} = \sigma(b^{(l)} + \sum_{j\in\mathcal{N}(i)}\frac{1}{c_{ij}}h_j^{(l)}W^{(l)})

    where :math:`\mathcal{N}(i)` is the neighbor set of node :math:`i`. :math:`c_{ij}` is equal
    to the product of the square root of node degrees:
    :math:`\sqrt{|\mathcal{N}(i)|}\sqrt{|\mathcal{N}(j)|}`. :math:`\sigma` is an activation
    function.

    The model parameters are initialized as in the
    `original implementation <https://github.com/tkipf/gcn/blob/master/gcn/layers.py>`__ where
    the weight :math:`W^{(l)}` is initialized using Glorot uniform initialization
    and the bias is initialized to be zero.

    Notes
    -----
    Zero in degree nodes could lead to invalid normalizer. A common practice
    to avoid this is to add a self-loop for each node in the graph, which
    can be achieved by:

    >>> g = ... # some DGLGraph
    >>> g.add_edges(g.nodes(), g.nodes())


    Parameters
    ----------
    in_feats : int
        Number of input features.
    out_feats : int
        Number of output features.
    norm : bool, optional
        If True, the normalizer :math:`c_{ij}` is applied. Default: ``True``.
    bias : bool, optional
        If True, adds a learnable bias to the output. Default: ``True``.
    activation: callable activation function/layer or None, optional
        If not None, applies an activation function to the updated node features.
        Default: ``None``.

    Attributes
    ----------
    weight : torch.Tensor
        The learnable weight tensor.
    bias : torch.Tensor
        The learnable bias tensor.
    """
    def __init__(self,
                 in_feats,
                 out_feats,
                 norm=True,
                 bias=True,
                 activation=None):
        super(GraphConv, self).__init__()
        self._in_feats = in_feats
        self._out_feats = out_feats
        self._norm = norm

        self.weight = nn.Parameter(th.Tensor(in_feats, out_feats))
        if bias:
            self.bias = nn.Parameter(th.Tensor(out_feats))
        else:
            self.register_parameter('bias', None)
        self.reset_parameters()

        self._activation = activation

    def reset_parameters(self):
        """Reinitialize learnable parameters."""
        init.xavier_uniform_(self.weight)
        if self.bias is not None:
            init.zeros_(self.bias)

    def forward(self, feat, graph):
        r"""Compute graph convolution.

        Notes
        -----
            * Input shape: :math:`(N, *, \text{in_feats})` where * means any number of additional
              dimensions, :math:`N` is the number of nodes.
            * Output shaApply graph convolution over an input signal.

    Graph convolution is introduced in `GCN <https://arxiv.org/abs/1609.02907>`__
    and can be described as below:

    .. math::
      h_i^{(l+1)} = \sigma(b^{(l)} + \sum_{j\in\mathcal{N}(i)}\frac{1}{c_{ij}}h_j^{(l)}W^{(l)})

    where :math:`\mathcal{N}(i)` is the neighbor set of node :math:`i`. :math:`c_{ij}` is equal
    to the product of the square root of node degrees:
    :math:`\sqrt{|\mathcal{N}(i)|}\sqrt{|\mathcal{N}(j)|}`. :math:`\sigma` is an activation
    function.

    The model parameters are initialized as in the
    `original implementation <https://github.com/tkipf/gcn/blob/master/gcn/layers.py>`__ where
    the weight :math:`W^{(l)}` is initialized using Glorot uniform initialization
    and the bias is initialized to be zero.

    Notes
    -----
    Zero in degree nodes could lead to invalid normalizer. A common practice
    to avoid this is to add a self-loop for each node in the graph, which
    can be achieved by:

    >>> g = ... # some DGLGraph
    >>> g.add_edges(g.nodes(), g.nodes())


    Parameters
    ----------
    in_feats : int
        Number of input features.
    out_feats : int
        Number of output features.
    norm : bool, optional
        If True, the normalizer :math:`c_{ij}` is applied. Default: ``True``.
    bias : bool, optional
        If True, adds a learnable bias to the output. Default: ``True``.
    activation: callable activation function/layer or None, optional
        If not None, applies an activation function to the updated node features.
        Default: ``None``.

    Attributes
    ----------
    weight : torch.Tensor
        The learnable weight tensor.
    bias : torch.Tensor
        The learnable bias tensor.
    pe: :math:`(N, *, \text{out_feats})` where all but the last dimension are
              the same shape as the input.

        Parameters
        ----------
        feat : torch.Tensor
            The input feature
        graph : DGLGraph
            The graph.

        Returns
        -------
        torch.Tensor
            The output feature
        """
        graph = graph.local_var()
        if self._norm:
            norm = th.pow(graph.in_degrees().float(), -0.5)
            shp = norm.shape + (1,) * (feat.dim() - 1)
            norm = th.reshape(norm, shp).to(feat.device)
            feat = feat * norm

        if self._in_feats > self._out_feats:
            # mult W first to reduce the feature size for aggregation.
            feat = th.matmul(feat, self.weight)
            graph.ndata['h'] = feat
            graph.update_all(fn.copy_src(src='h', out='m'),
                             fn.sum(msg='m', out='h'))
            rst = graph.ndata['h']
        else:
            # aggregate first then mult W
            graph.ndata['h'] = feat
            graph.update_all(fn.copy_src(src='h', out='m'),
                             fn.sum(msg='m', out='h'))
            rst = graph.ndata['h']
            rst = th.matmul(rst, self.weight)

        if self._norm:
            rst = rst * norm

        if self.bias is not None:
            rst = rst + self.bias

        if self._activation is not None:
            rst = self._activation(rst)

        return rst

    def extra_repr(self):
        """Set the extra representation of the module,
        which will come into effect when printing the model.
        """
        summary = 'in={_in_feats}, out={_out_feats}'
        summary += ', normalization={_norm}'
        if '_activation' in self.__dict__:
            summary += ', activation={_activation}'
        return summary.format(**self.__dict__)
<<<<<<< HEAD
    

class GATConv(nn.Module):
    r"""Apply graph attention over an input signal.

    TODO(zihao): docstring
    """
    def __init__(self,
                 in_feats,
                 out_feats,
                 num_heads,
                 feat_drop,
                 attn_drop,
                 alpha,
                 residual=False,
                 activation=None):
        super(GATConv, self).__init__()
        self._num_heads = num_heads
        self._in_feats = in_feats
        self._out_feats = out_feats
        self.fc = nn.Linear(in_feats, out_feats * num_heads, bias=False)
        self.attn_l = nn.Parameter(th.FloatTensor(size=(1, num_heads, out_feats)))
        self.attn_r = nn.Parameter(th.FloatTensor(size=(1, num_heads, out_feats)))
        self.feat_drop = nn.Dropout(feat_drop) if feat_drop else lambda x : x
        self.attn_drop = nn.Dropout(attn_drop) if attn_drop else lambda x : x
        self.leaky_relu = nn.LeakyReLU(alpha)
        self._residual = residual
        if residual:
            if in_feats != out_feats:
                self.res_fc = nn.Linear(in_feats, num_heads * out_feats, bias=False)
            else:
                self.register_buffer('res_fc', None)
        self._reset_parameters()

        self.activation = activation

    def _reset_parameters(self):
        nn.init.xavier_normal_(self.fc.weight, gain=1.414)
        nn.init.xavier_normal_(self.attn_l, gain=1.414)
        nn.init.xavier_normal_(self.attn_r, gain=1.414)
        if self._residual and self.res_fc is not None:
            nn.init.xavier_normal_(self.res_fc.weight, gain=1.414)

    def forward(self, feat, graph):
        r"""Compute graph attention

        TODO(zihao): docstring
        """
        graph = graph.local_var()
        h = self.feat_drop(feat)
        feat = self.fc(h).view(-1, self._num_heads, self._out_feats)
        el = (feat * self.attn_l).sum(dim=-1).unsqueeze(-1)
        er = (feat * self.attn_r).sum(dim=-1).unsqueeze(-1)
        graph.ndata.update({'ft': feat, 'el': el, 'er': er})

        # compute edge attention
        graph.apply_edges(fn.u_add_v('el', 'er', 'e'))
        e = self.leaky_relu(graph.edata.pop('e'))
        # compute softmax
        graph.edata['a'] = self.attn_drop(edge_softmax(graph, e))
        # message passing
        graph.update_all(fn.u_mul_e('ft', 'a', 'm'),
                     fn.sum('m', 'ft'))
        rst = graph.ndata['ft']

        # residual
        if self._residual:
            if self.res_fc is not None:
                resval = self.res_fc(h).view(-1, self._num_heads, self._out_feats)
            else:
                resval = h.unsqueeze(1)
            rst = rst + resval

        # activation
        if self.activation:
            rst = self.activation(rst)

        return rst

    def extra_repr(self):
        pass


class SAGEConv(nn.Module):
    r"""Apply GraphSAGE layer over an input signal.

    TODO(zihao): docstring
=======

class TGConv(nn.Module):
    r"""Apply Topology Adaptive Graph Convolutional Network

    .. math::
        \mathbf{X}^{\prime} = \sum_{k=0}^K \mathbf{D}^{-1/2} \mathbf{A}
        \mathbf{D}^{-1/2}\mathbf{X} \mathbf{\Theta}_{k},

    where :math:`\mathbf{A}` denotes the adjacency matrix and
    :math:`D_{ii} = \sum_{j=0} A_{ij}` its diagonal degree matrix.

    Parameters
    ----------
    in_feats : int
        Number of input features.
    out_feats : int
        Number of output features.
    k: int, optional
        Number of hops :math: `k`. (default: 3)
    bias: bool, optional
        If True, adds a learnable bias to the output. Default: ``True``.
    activation: callable activation function/layer or None, optional
        If not None, applies an activation function to the updated node features.
        Default: ``None``.

    Attributes
    ----------
    lin : torch.Module
        The learnable linear module.
>>>>>>> 2c234118
    """
    def __init__(self,
                 in_feats,
                 out_feats,
<<<<<<< HEAD
                 feat_drop,
                 aggregator_type,
                 bias=True,
                 norm=None,
                 activation=None):
        super(SAGEConv, self).__init__()
        self._in_feats = in_feats
        self._out_feats = out_feats
        self._aggre_type = aggregator_type
        self._norm = norm
        self.feat_drop = nn.Dropout(feat_drop)
        self.activation = activation
        # aggregator type: mean/pool/lstm/gcn
        if aggregator_type == 'pool':
            self.fc_pool = nn.Linear(in_feats, in_feats)
        if aggregator_type == 'lstm':
            self.lstm = nn.LSTM(in_feats, in_feats, batch_first=True)
        if aggregator_type != 'gcn':
            self.fc_self = nn.Linear(in_feats, out_feats, bias=bias)
        self.fc_neigh = nn.Linear(in_feats, out_feats, bias=bias)
        self.reset_parameters()

    def reset_parameters(self):
        gain = nn.init.calculate_gain('relu')
        if self._aggre_type == 'pool':
            nn.init.xavier_uniform_(self.fc_pool.weight, gain=gain)
        if self._aggre_type == 'lstm':
            self.lstm.reset_parameters()
        if self._aggre_type != 'gcn':
            nn.init.xavier_uniform_(self.fc_self.weight, gain=gain)
        nn.init.xavier_uniform_(self.fc_neigh.weight, gain=gain)

    def _lstm_reducer(self, nodes):
        # note(zihao): lstm reducer with default schedule (degree bucketing)
        # is slow, we could accelerate this with degree padding in the future.
        input = nodes.mailbox['m'] # (B, L, D)
        batch_size = input.shape[0]
        h = (input.new_zeros((1, batch_size, self._in_feats)),
             input.new_zeros((1, batch_size, self._in_feats)))
        _, (rst, _) = self.lstm(input, h)
        return {'neigh': rst.squeeze(0)}

    def forward(self, feat, graph):
        r"""Compute the output of a GraphSAGE layer.

        TODO(zihao): docstring
        """
        graph = graph.local_var()
        feat = self.feat_drop(feat)
        h_self = feat
        if self._aggre_type == 'mean':
            graph.ndata['h'] = feat
            graph.update_all(
                fn.copy_src('h', 'm'),
                fn.mean('m', 'neigh'),
            )
            # divide in_degrees
            h_neigh = graph.ndata['neigh']
        elif self._aggre_type == 'gcn':
            graph.ndata['h'] = feat
            graph.update_all(
                fn.copy_src('h', 'm'),
                fn.sum('m', 'neigh')
            )
            # divide in_degrees
            degs = graph.in_degrees().float()
            degs = degs.to(feat.device)
            h_neigh = (graph.ndata['neigh'] + graph.ndata['h']) / (degs.unsqueeze(-1) + 1)
        elif self._aggre_type == 'pool':
            graph.ndata['h'] = F.relu(self.fc_pool(feat))
            graph.update_all(
                fn.copy_src('h', 'm'),
                fn.max('m', 'neigh')
            )
            h_neigh = graph.ndata['neigh']
        else: # lstm:
            graph.ndata['h'] = feat
            graph.update_all(
                fn.copy_src('h', 'm'),
                self._lstm_reducer,
            )
            h_neigh = graph.ndata['neigh']

        if self._aggre_type == 'gcn':
            rst = self.fc_neigh(h_neigh)
        else:
            rst = self.fc_self(h_self) + self.fc_neigh(h_neigh)

        if self.activation is not None:
            rst = self.activation(rst)

        if self._norm is not None:
            rst = self._norm(rst)

        return rst

    def extra_repr(self):
        pass


class GatedGraphConv(nn.Module):
    def __init__(self,
                 in_feats,
                 out_feats,
                 n_layers,
                 aggregator_type,
                 bias=True):
        super(GatedGraphConv, self).__init__()
        self._in_feats = in_feats
        self._out_feats = out_feats
        self.n_layers = n_layers
        self._aggre_type = aggregator_type
        self.fc = nn.ModuleList([nn.Linear(out_feats, out_feats, bias=False)])
        self.gru = nn.GRUCell(out_feats, out_feats, bias=bias)
        self.reset_parameters()

    def reset_parameters(self):
        self.gru.reset_parameters()

    def forward(self, feat, graph):
        graph = graph.local_var()
        zero_pad = feat.new_zeros((feat.shape[0], self._out_feats - feat.shape[1]))
        feat = th.cat([feat, zero_pad], -1)

        for _ in range(self.n_layers):
            pass


class GINConv(nn.Module):
    def __init__(self,
                 nn,
                 aggregator_type,
                 init_eps=0,
                 learn_eps=False):
        super(GINConv, self).__init__()
        self.nn = nn
        self._aggre_type = aggregator_type
        if learn_eps:
            self.eps = th.nn.Parameter(th.FloatTensor([init_eps]))
        else:
            self.register_buffer('eps', th.FloatTensor([init_eps]))
        self.reset_parameters()

    def reset_parameters(self):
        pass # TODO

    def forward(self, feat, graph):
        graph = graph.local_var()
        graph.ndata['h'] = feat
        if self._aggre_type == 'sum':
            reducer = fn.sum('m', 'neigh')
        elif self._aggre_type == 'max':
            reducer = fn.max('m', 'neigh')
        elif self._aggre_type == 'mean':
            reducer = fn.mean('m', 'neigh')
        graph.update_all(fn.copy_u('h', 'm'), reducer)
        rst = self.nn((1 + self.eps) * feat + graph.ndata['neigh'])
        return rst


class ChebNet(nn.Module):
    def __init__(self,
                 in_feats,
                 out_feats,
                 k,
                 bias=False):
        super(ChebNet, self).__init__()
        self._in_feats = in_feats
        self._out_feats = out_feats
        self.fc = nn.ModuleList([
            nn.Linear(in_feats, out_feats, bias=False) for _ in range(k)
        ])
        self.k = k
        self.reset_parameters()

    def reset_parameters(self):
        pass

    def forward(self, feat, graph, lambda_max=None):
        if lambda_max is None:
            lambda_max = laplacian_lambda_max(graph)



class SGConv(nn.Module):
    def __init__(self,
                 in_feats,
                 out_feats,
                 k=1,
                 cached=False,
                 bias=False):
        super(SGConv, self).__init__()
        self.fc = nn.Linear(in_feats, out_feats, bias=bias)
        self._cached = cached
        self._cached_h = None
        self.k = k
        # TODO(zihao): add normalization

    def forward(self, feat, graph):
        graph = graph.local_var()
        if self._cached_h is not None:
            feat = self._cached_h
        else:
            # compute normalization
            degs = graph.in_degrees().float()
            norm = th.pow(degs, -0.5)
            norm[th.isinf(norm)] = 0
            norm = norm.to(feat.device).unsqueeze(1)
            # compute (D^-1 A D) X
            for _ in range(self.k):
                feat = feat * norm
                graph.ndata['h'] = feat
                graph.update_all(fn.copy_u('h', 'm'),
                                 fn.sum('m', 'h'))
                feat = graph.ndata.pop('h')
                feat = feat * norm

            if self._cached:
                self._cached_h = feat

        return self.fc(feat)


class NNConv(nn.Module):
    def __init__(self,
                 in_feats,
                 out_feats,
                 edge_nn,
                 aggregator_type,
                 root_weight,
                 bias=True):
        super(NNConv, self).__init__()
        self._in_feats = in_feats
        self._out_feats = out_feats
        self.edge_nn = edge_nn
        if aggregator_type == 'sum':
            self.reducer = fn.sum
        elif aggregator_type == 'mean':
            self.reducer = fn.mean
        elif aggregator_type == 'max':
            self.reducer = fn.max
        else:
            raise KeyError('Aggregator type not recognized: ' + aggregator_type)
        self._aggre_type = aggregator_type
        self.root = nn.Parameter(th.Tensor(in_feats, out_feats)) if root_weight else None
        self.bias = nn.Parameter(th.Tensor(out_feats)) if bias else None
        self.reset_parameters()

    def reset_parameters(self):
        pass

    def forward(self, feat, efeat, graph):
        graph = graph.local_var()
        graph.ndata['h'] = feat.unsqueeze(-1) # (n, d_in, 1)
        graph.edata['w'] = self.edge_nn(efeat).view(-1, self._in_feats, self._out_feats) # (n, d_in, d_out)
        graph.update_all(fn.u_mul_e('h', 'w', 'm'), self.reducer('m', 'aggr_out')) # (n, d_in, d_out)
        aggr_out = graph.ndata.pop('aggr_out').sum(dim=1) # (n, d_out)
        if self.root is not None:
            aggr_out = aggr_out + feat @ self.root
        if self.bias is not None:
            aggr_out = aggr_out + self.bias
        return aggr_out


class APPNPConv(nn.Module):
    def __init__(self,
                 in_feats,
                 out_feats,
                 feat_drop,
                 edge_drop,
                 alpha,
                 k,
                 activation,
                 bias=True):
        self._in_feats = in_feats
        self._out_feats = out_feats
        self._k = k
        self._activation = activation

    def forward(self, feat, graph):
        pass


class GMMConv(nn.Module):
    def __init__(self):
        pass

    def forward(self, feat, graph):
        pass

class SplineConv(nn.Module):
    def __init__(self):
        pass

    def forward(self, feat, graph):
        pass

class AGNNConv(nn.Module):
    def __init__(self,
                 init_beta=1,
                 learn_beta=True):
        super(AGNNConv, self).__init__()
        if learn_beta:
            self.beta = nn.Parameter(th.Tensor(init_beta))
        else:
            self.register_buffer('beta', th.Tensor(init_beta))

    def forward(self, feat, graph):
        graph = graph.local_var()
        graph.ndata['norm_h'] = F.normalize(feat, p=2, dim=-1)
        # compute cosine distance
        graph.apply_edges(fn.u_mul_v('norm_h', 'norm_h', 'cos'))
        cos = graph.edata.pop('cos').sum(-1)
        e = self.beta * cos
        graph.edata['p'] = edge_softmax(graph, e)
        graph.update_all(fn.u_mul_e('h', 'p', 'm'), fn.sum('m', 'h'))
        return graph.ndata.pop('h')

class DenseGCNConv(nn.Module):
    def __init__(self,
                 in_feats,
                 out_feats,
                 norm=True,
                 bias=True,
                 activation=None):
        super(DenseGCNConv, self).__init__()
        self._in_feats = in_feats
        self._out_feats = out_feats
        self._norm = norm
        self.weight = nn.Parameter(th.Tensor(in_feats, out_feats))
        if bias:
            self.bias = nn.Parameter(th.Tensor(out_feats))
        else:
            self.register_parameter('bias', None)
        self.reset_parameters()
        self._activation = activation

    def forward(self, feat, adj):
        pass

class DenseSAGEConv(nn.Module):
    def __init__(self,
                 in_feats,
                 out_feats,
                 feat_drop,
                 aggregator_type,
                 bias=True,
                 norm=None,
                 activation=None):
        super(DenseSAGEConv, self).__init__()
        self._in_feats = in_feats
        self._out_feats = out_feats
        self._aggre_type = aggregator_type
        self._norm = norm
        self.feat_drop = nn.Dropout(feat_drop)
        self.activation = activation
        # aggregator type: mean/pool/lstm/gcn
        if aggregator_type == 'pool':
            self.fc_pool = nn.Linear(in_feats, in_feats)
        if aggregator_type == 'lstm':
            self.lstm = nn.LSTM(in_feats, in_feats, batch_first=True)
        if aggregator_type != 'gcn':
            self.fc_self = nn.Linear(in_feats, out_feats, bias=bias)
        self.fc_neigh = nn.Linear(in_feats, out_feats, bias=bias)
        self.reset_parameters()
        pass

    def forward(self, feat, adj):
        pass
=======
                 k=2,
                 bias=True,
                 activation=None):
        super(TGConv, self).__init__()
        self._in_feats = in_feats
        self._out_feats = out_feats
        self._k = k
        self._activation = activation
        self.lin = nn.Linear(in_feats * (self._k + 1), out_feats, bias=bias)

        self.reset_parameters()

    def reset_parameters(self):
        """Reinitialize learnable parameters."""
        self.lin.reset_parameters()

    def forward(self, feat, graph):
        r"""Compute graph convolution

        Parameters
        ----------
        feat : torch.Tensor
            The input feature
        graph : DGLGraph
            The graph.

        Returns
        -------
        torch.Tensor
            The output feature
        """
        graph = graph.local_var()

        norm = th.pow(graph.in_degrees().float(), -0.5)
        shp = norm.shape + (1,) * (feat.dim() - 1)
        norm = th.reshape(norm, shp).to(feat.device)

        #D-1/2 A D -1/2 X
        fstack = [feat]
        for _ in range(self._k):

            rst = fstack[-1] * norm
            graph.ndata['h'] = rst

            graph.update_all(fn.copy_src(src='h', out='m'),
                             fn.sum(msg='m', out='h'))
            rst = graph.ndata['h']
            rst = rst * norm
            fstack.append(rst)

        rst = self.lin(th.cat(fstack, dim=-1))

        if self._activation is not None:
            rst = self._activation(rst)

        return rst

class RelGraphConv(nn.Module):
    r"""Relational graph convolution layer.

    Relational graph convolution is introduced in "`Modeling Relational Data with Graph
    Convolutional Networks <https://arxiv.org/abs/1703.06103>`__"
    and can be described as below:

    .. math::

      h_i^{(l+1)} = \sigma(\sum_{r\in\mathcal{R}}
      \sum_{j\in\mathcal{N}^r(i)}\frac{1}{c_{i,r}}W_r^{(l)}h_j^{(l)}+W_0^{(l)}h_i^{(l)})

    where :math:`\mathcal{N}^r(i)` is the neighbor set of node :math:`i` w.r.t. relation
    :math:`r`. :math:`c_{i,r}` is the normalizer equal
    to :math:`|\mathcal{N}^r(i)|`. :math:`\sigma` is an activation function. :math:`W_0`
    is the self-loop weight.

    The basis regularization decomposes :math:`W_r` by:

    .. math::

      W_r^{(l)} = \sum_{b=1}^B a_{rb}^{(l)}V_b^{(l)}

    where :math:`B` is the number of bases.

    The block-diagonal-decomposition regularization decomposes :math:`W_r` into :math:`B`
    number of block diagonal matrices. We refer :math:`B` as the number of bases.

    Parameters
    ----------
    in_feat : int
        Input feature size.
    out_feat : int
        Output feature size.
    num_rels : int
        Number of relations.
    regularizer : str
        Which weight regularizer to use "basis" or "bdd"
    num_bases : int, optional
        Number of bases. If is none, use number of relations. Default: None.
    bias : bool, optional
        True if bias is added. Default: True
    activation : callable, optional
        Activation function. Default: None
    self_loop : bool, optional
        True to include self loop message. Default: False
    dropout : float, optional
        Dropout rate. Default: 0.0
    """
    def __init__(self,
                 in_feat,
                 out_feat,
                 num_rels,
                 regularizer="basis",
                 num_bases=None,
                 bias=True,
                 activation=None,
                 self_loop=False,
                 dropout=0.0):
        super(RelGraphConv, self).__init__()
        self.in_feat = in_feat
        self.out_feat = out_feat
        self.num_rels = num_rels
        self.regularizer = regularizer
        self.num_bases = num_bases
        if self.num_bases is None or self.num_bases > self.num_rels or self.num_bases < 0:
            self.num_bases = self.num_rels
        self.bias = bias
        self.activation = activation
        self.self_loop = self_loop

        if regularizer == "basis":
            # add basis weights
            self.weight = nn.Parameter(th.Tensor(self.num_bases, self.in_feat, self.out_feat))
            if self.num_bases < self.num_rels:
                # linear combination coefficients
                self.w_comp = nn.Parameter(th.Tensor(self.num_rels, self.num_bases))
            nn.init.xavier_uniform_(self.weight, gain=nn.init.calculate_gain('relu'))
            if self.num_bases < self.num_rels:
                nn.init.xavier_uniform_(self.w_comp,
                                        gain=nn.init.calculate_gain('relu'))
            # message func
            self.message_func = self.basis_message_func
        elif regularizer == "bdd":
            if in_feat % num_bases != 0 or out_feat % num_bases != 0:
                raise ValueError('Feature size must be a multiplier of num_bases.')
            # add block diagonal weights
            self.submat_in = in_feat // self.num_bases
            self.submat_out = out_feat // self.num_bases

            # assuming in_feat and out_feat are both divisible by num_bases
            self.weight = nn.Parameter(th.Tensor(
                self.num_rels, self.num_bases * self.submat_in * self.submat_out))
            nn.init.xavier_uniform_(self.weight, gain=nn.init.calculate_gain('relu'))
            # message func
            self.message_func = self.bdd_message_func
        else:
            raise ValueError("Regularizer must be either 'basis' or 'bdd'")

        # bias
        if self.bias:
            self.h_bias = nn.Parameter(th.Tensor(out_feat))
            nn.init.zeros_(self.h_bias)

        # weight for self loop
        if self.self_loop:
            self.loop_weight = nn.Parameter(th.Tensor(in_feat, out_feat))
            nn.init.xavier_uniform_(self.loop_weight,
                                    gain=nn.init.calculate_gain('relu'))

        self.dropout = nn.Dropout(dropout)

    def basis_message_func(self, edges):
        """Message function for basis regularizer"""
        if self.num_bases < self.num_rels:
            # generate all weights from bases
            weight = self.weight.view(self.num_bases,
                                      self.in_feat * self.out_feat)
            weight = th.matmul(self.w_comp, weight).view(
                self.num_rels, self.in_feat, self.out_feat)
        else:
            weight = self.weight

        msg = utils.bmm_maybe_select(edges.src['h'], weight, edges.data['type'])
        if 'norm' in edges.data:
            msg = msg * edges.data['norm']
        return {'msg': msg}

    def bdd_message_func(self, edges):
        """Message function for block-diagonal-decomposition regularizer"""
        if edges.src['h'].dtype == th.int64 and len(edges.src['h'].shape) == 1:
            raise TypeError('Block decomposition does not allow integer ID feature.')
        weight = self.weight.index_select(0, edges.data['type']).view(
            -1, self.submat_in, self.submat_out)
        node = edges.src['h'].view(-1, 1, self.submat_in)
        msg = th.bmm(node, weight).view(-1, self.out_feat)
        if 'norm' in edges.data:
            msg = msg * edges.data['norm']
        return {'msg': msg}

    def forward(self, g, x, etypes, norm=None):
        """Forward computation

        Parameters
        ----------
        g : DGLGraph
            The graph.
        x : torch.Tensor
            Input node features. Could be either
              - (|V|, D) dense tensor
              - (|V|,) int64 vector, representing the categorical values of each
                node. We then treat the input feature as an one-hot encoding feature.
        etypes : torch.Tensor
            Edge type tensor. Shape: (|E|,)
        norm : torch.Tensor
            Optional edge normalizer tensor. Shape: (|E|, 1)

        Returns
        -------
        torch.Tensor
            New node features.
        """
        g = g.local_var()
        g.ndata['h'] = x
        g.edata['type'] = etypes
        if norm is not None:
            g.edata['norm'] = norm
        if self.self_loop:
            loop_message = utils.matmul_maybe_select(x, self.loop_weight)

        # message passing
        g.update_all(self.message_func, fn.sum(msg='msg', out='h'))

        # apply bias and activation
        node_repr = g.ndata['h']
        if self.bias:
            node_repr = node_repr + self.h_bias
        if self.self_loop:
            node_repr = node_repr + loop_message
        if self.activation:
            node_repr = self.activation(node_repr)
        node_repr = self.dropout(node_repr)

        return node_repr
>>>>>>> 2c234118
<|MERGE_RESOLUTION|>--- conflicted
+++ resolved
@@ -7,17 +7,13 @@
 
 from . import utils
 from ... import function as fn
+from ...batched_graph import broadcast_nodes
 from ...transform import laplacian_lambda_max
 from .softmax import edge_softmax
 
-<<<<<<< HEAD
-__all__ = ['GraphConv', 'GATConv', 'SAGEConv',
+__all__ = ['GraphConv', 'GATConv', 'TGConv', 'RelGraphConv', 'SAGEConv',
            'SGConv', 'APPNPConv', 'GINConv', 'GatedGraphConv',
-           'SplineConv', 'AGNNConv', 'GMMConv', 'NNConv',
-           'DenseGCNConv', 'DenseSAGEConv']
-=======
-__all__ = ['GraphConv', 'TGConv', 'RelGraphConv']
->>>>>>> 2c234118
+           'AGNNConv', 'NNConv', 'DenseGCNConv', 'DenseSAGEConv']
 
 class GraphConv(nn.Module):
     r"""Apply graph convolution over an input signal.
@@ -207,8 +203,7 @@
         if '_activation' in self.__dict__:
             summary += ', activation={_activation}'
         return summary.format(**self.__dict__)
-<<<<<<< HEAD
-    
+
 
 class GATConv(nn.Module):
     r"""Apply graph attention over an input signal.
@@ -291,12 +286,6 @@
         pass
 
 
-class SAGEConv(nn.Module):
-    r"""Apply GraphSAGE layer over an input signal.
-
-    TODO(zihao): docstring
-=======
-
 class TGConv(nn.Module):
     r"""Apply Topology Adaptive Graph Convolutional Network
 
@@ -325,12 +314,260 @@
     ----------
     lin : torch.Module
         The learnable linear module.
->>>>>>> 2c234118
     """
     def __init__(self,
                  in_feats,
                  out_feats,
-<<<<<<< HEAD
+                 k=2,
+                 bias=True,
+                 activation=None):
+        super(TGConv, self).__init__()
+        self._in_feats = in_feats
+        self._out_feats = out_feats
+        self._k = k
+        self._activation = activation
+        self.lin = nn.Linear(in_feats * (self._k + 1), out_feats, bias=bias)
+
+        self.reset_parameters()
+
+    def reset_parameters(self):
+        """Reinitialize learnable parameters."""
+        self.lin.reset_parameters()
+
+    def forward(self, feat, graph):
+        r"""Compute graph convolution
+
+        Parameters
+        ----------
+        feat : torch.Tensor
+            The input feature
+        graph : DGLGraph
+            The graph.
+
+        Returns
+        -------
+        torch.Tensor
+            The output feature
+        """
+        graph = graph.local_var()
+
+        norm = th.pow(graph.in_degrees().float(), -0.5)
+        shp = norm.shape + (1,) * (feat.dim() - 1)
+        norm = th.reshape(norm, shp).to(feat.device)
+
+        #D-1/2 A D -1/2 X
+        fstack = [feat]
+        for _ in range(self._k):
+
+            rst = fstack[-1] * norm
+            graph.ndata['h'] = rst
+
+            graph.update_all(fn.copy_src(src='h', out='m'),
+                             fn.sum(msg='m', out='h'))
+            rst = graph.ndata['h']
+            rst = rst * norm
+            fstack.append(rst)
+
+        rst = self.lin(th.cat(fstack, dim=-1))
+
+        if self._activation is not None:
+            rst = self._activation(rst)
+
+        return rst
+
+class RelGraphConv(nn.Module):
+    r"""Relational graph convolution layer.
+
+    Relational graph convolution is introduced in "`Modeling Relational Data with Graph
+    Convolutional Networks <https://arxiv.org/abs/1703.06103>`__"
+    and can be described as below:
+
+    .. math::
+
+      h_i^{(l+1)} = \sigma(\sum_{r\in\mathcal{R}}
+      \sum_{j\in\mathcal{N}^r(i)}\frac{1}{c_{i,r}}W_r^{(l)}h_j^{(l)}+W_0^{(l)}h_i^{(l)})
+
+    where :math:`\mathcal{N}^r(i)` is the neighbor set of node :math:`i` w.r.t. relation
+    :math:`r`. :math:`c_{i,r}` is the normalizer equal
+    to :math:`|\mathcal{N}^r(i)|`. :math:`\sigma` is an activation function. :math:`W_0`
+    is the self-loop weight.
+
+    The basis regularization decomposes :math:`W_r` by:
+
+    .. math::
+
+      W_r^{(l)} = \sum_{b=1}^B a_{rb}^{(l)}V_b^{(l)}
+
+    where :math:`B` is the number of bases.
+
+    The block-diagonal-decomposition regularization decomposes :math:`W_r` into :math:`B`
+    number of block diagonal matrices. We refer :math:`B` as the number of bases.
+
+    Parameters
+    ----------
+    in_feat : int
+        Input feature size.
+    out_feat : int
+        Output feature size.
+    num_rels : int
+        Number of relations.
+    regularizer : str
+        Which weight regularizer to use "basis" or "bdd"
+    num_bases : int, optional
+        Number of bases. If is none, use number of relations. Default: None.
+    bias : bool, optional
+        True if bias is added. Default: True
+    activation : callable, optional
+        Activation function. Default: None
+    self_loop : bool, optional
+        True to include self loop message. Default: False
+    dropout : float, optional
+        Dropout rate. Default: 0.0
+    """
+    def __init__(self,
+                 in_feat,
+                 out_feat,
+                 num_rels,
+                 regularizer="basis",
+                 num_bases=None,
+                 bias=True,
+                 activation=None,
+                 self_loop=False,
+                 dropout=0.0):
+        super(RelGraphConv, self).__init__()
+        self.in_feat = in_feat
+        self.out_feat = out_feat
+        self.num_rels = num_rels
+        self.regularizer = regularizer
+        self.num_bases = num_bases
+        if self.num_bases is None or self.num_bases > self.num_rels or self.num_bases < 0:
+            self.num_bases = self.num_rels
+        self.bias = bias
+        self.activation = activation
+        self.self_loop = self_loop
+
+        if regularizer == "basis":
+            # add basis weights
+            self.weight = nn.Parameter(th.Tensor(self.num_bases, self.in_feat, self.out_feat))
+            if self.num_bases < self.num_rels:
+                # linear combination coefficients
+                self.w_comp = nn.Parameter(th.Tensor(self.num_rels, self.num_bases))
+            nn.init.xavier_uniform_(self.weight, gain=nn.init.calculate_gain('relu'))
+            if self.num_bases < self.num_rels:
+                nn.init.xavier_uniform_(self.w_comp,
+                                        gain=nn.init.calculate_gain('relu'))
+            # message func
+            self.message_func = self.basis_message_func
+        elif regularizer == "bdd":
+            if in_feat % num_bases != 0 or out_feat % num_bases != 0:
+                raise ValueError('Feature size must be a multiplier of num_bases.')
+            # add block diagonal weights
+            self.submat_in = in_feat // self.num_bases
+            self.submat_out = out_feat // self.num_bases
+
+            # assuming in_feat and out_feat are both divisible by num_bases
+            self.weight = nn.Parameter(th.Tensor(
+                self.num_rels, self.num_bases * self.submat_in * self.submat_out))
+            nn.init.xavier_uniform_(self.weight, gain=nn.init.calculate_gain('relu'))
+            # message func
+            self.message_func = self.bdd_message_func
+        else:
+            raise ValueError("Regularizer must be either 'basis' or 'bdd'")
+
+        # bias
+        if self.bias:
+            self.h_bias = nn.Parameter(th.Tensor(out_feat))
+            nn.init.zeros_(self.h_bias)
+
+        # weight for self loop
+        if self.self_loop:
+            self.loop_weight = nn.Parameter(th.Tensor(in_feat, out_feat))
+            nn.init.xavier_uniform_(self.loop_weight,
+                                    gain=nn.init.calculate_gain('relu'))
+
+        self.dropout = nn.Dropout(dropout)
+
+    def basis_message_func(self, edges):
+        """Message function for basis regularizer"""
+        if self.num_bases < self.num_rels:
+            # generate all weights from bases
+            weight = self.weight.view(self.num_bases,
+                                      self.in_feat * self.out_feat)
+            weight = th.matmul(self.w_comp, weight).view(
+                self.num_rels, self.in_feat, self.out_feat)
+        else:
+            weight = self.weight
+
+        msg = utils.bmm_maybe_select(edges.src['h'], weight, edges.data['type'])
+        if 'norm' in edges.data:
+            msg = msg * edges.data['norm']
+        return {'msg': msg}
+
+    def bdd_message_func(self, edges):
+        """Message function for block-diagonal-decomposition regularizer"""
+        if edges.src['h'].dtype == th.int64 and len(edges.src['h'].shape) == 1:
+            raise TypeError('Block decomposition does not allow integer ID feature.')
+        weight = self.weight.index_select(0, edges.data['type']).view(
+            -1, self.submat_in, self.submat_out)
+        node = edges.src['h'].view(-1, 1, self.submat_in)
+        msg = th.bmm(node, weight).view(-1, self.out_feat)
+        if 'norm' in edges.data:
+            msg = msg * edges.data['norm']
+        return {'msg': msg}
+
+    def forward(self, g, x, etypes, norm=None):
+        """Forward computation
+
+        Parameters
+        ----------
+        g : DGLGraph
+            The graph.
+        x : torch.Tensor
+            Input node features. Could be either
+              - (|V|, D) dense tensor
+              - (|V|,) int64 vector, representing the categorical values of each
+                node. We then treat the input feature as an one-hot encoding feature.
+        etypes : torch.Tensor
+            Edge type tensor. Shape: (|E|,)
+        norm : torch.Tensor
+            Optional edge normalizer tensor. Shape: (|E|, 1)
+
+        Returns
+        -------
+        torch.Tensor
+            New node features.
+        """
+        g = g.local_var()
+        g.ndata['h'] = x
+        g.edata['type'] = etypes
+        if norm is not None:
+            g.edata['norm'] = norm
+        if self.self_loop:
+            loop_message = utils.matmul_maybe_select(x, self.loop_weight)
+
+        # message passing
+        g.update_all(self.message_func, fn.sum(msg='msg', out='h'))
+
+        # apply bias and activation
+        node_repr = g.ndata['h']
+        if self.bias:
+            node_repr = node_repr + self.h_bias
+        if self.self_loop:
+            node_repr = node_repr + loop_message
+        if self.activation:
+            node_repr = self.activation(node_repr)
+        node_repr = self.dropout(node_repr)
+
+        return node_repr
+
+class SAGEConv(nn.Module):
+    r"""Apply GraphSAGE layer over an input signal.
+
+    TODO(zihao): docstring
+    """
+    def __init__(self,
+                 in_feats,
+                 out_feats,
                  feat_drop,
                  aggregator_type,
                  bias=True,
@@ -441,7 +678,7 @@
         super(GatedGraphConv, self).__init__()
         self._in_feats = in_feats
         self._out_feats = out_feats
-        self.n_layers = n_layers
+        self._n_layers = n_layers
         self._aggre_type = aggregator_type
         self.fc = nn.ModuleList([nn.Linear(out_feats, out_feats, bias=False)])
         self.gru = nn.GRUCell(out_feats, out_feats, bias=bias)
@@ -451,12 +688,19 @@
         self.gru.reset_parameters()
 
     def forward(self, feat, graph):
+        # TODO(zihao): add edge weight
         graph = graph.local_var()
         zero_pad = feat.new_zeros((feat.shape[0], self._out_feats - feat.shape[1]))
         feat = th.cat([feat, zero_pad], -1)
 
-        for _ in range(self.n_layers):
-            pass
+        for i in range(self._n_layers):
+            graph.ndata['wx'] = self.fc[i](feat)
+            graph.update_all(fn.copy_u('wx', 'm'),
+                             fn.sum('m', 'm'))
+            m = graph.ndata.pop('m')
+            feat = self.gru(m, feat)
+
+        return feat
 
 
 class GINConv(nn.Module):
@@ -472,10 +716,6 @@
             self.eps = th.nn.Parameter(th.FloatTensor([init_eps]))
         else:
             self.register_buffer('eps', th.FloatTensor([init_eps]))
-        self.reset_parameters()
-
-    def reset_parameters(self):
-        pass # TODO
 
     def forward(self, feat, graph):
         graph = graph.local_var()
@@ -491,28 +731,66 @@
         return rst
 
 
-class ChebNet(nn.Module):
+class ChebConv(nn.Module):
+    """Apply Chebyshev spectral graph convolution layer on the graph.
+    """
     def __init__(self,
                  in_feats,
                  out_feats,
                  k,
                  bias=False):
-        super(ChebNet, self).__init__()
+        super(ChebConv, self).__init__()
         self._in_feats = in_feats
         self._out_feats = out_feats
         self.fc = nn.ModuleList([
             nn.Linear(in_feats, out_feats, bias=False) for _ in range(k)
         ])
-        self.k = k
+        self._k = k
+        if bias:
+            self.bias = nn.Parameter(th.Tensor(out_feats))
+        else:
+            self.register_buffer('bias', None)
         self.reset_parameters()
 
     def reset_parameters(self):
         pass
 
     def forward(self, feat, graph, lambda_max=None):
+        """
+        graph : DGLGraph or BatchedDGLGraph
+        """
+        graph = graph.local_var()
+        norm = th.pow(graph.in_degrees().float(), -0.5).unsqueeze(-1).to(feat.device)
         if lambda_max is None:
             lambda_max = laplacian_lambda_max(graph)
-
+        if isinstance(lambda_max, list):
+            lambda_max = th.Tensor(lambda_max).to(feat.device)
+        if lambda_max.dim() < 1:
+            lambda_max = lambda_max.unsqueeze(-1) # (B,) to (B, 1)
+
+        # 2 / lambda_max, and broadcast from (B, 1) to (N, 1)
+        laplacian_norm = 2. / broadcast_nodes(graph, lambda_max)
+
+        Tx_0 = feat
+        rst = self.fc[0](Tx_0)
+
+        if self._k > 1:
+            graph.ndata['h'] = Tx_0 * norm
+            graph.update_all(fn.copy_u('h', 'm'), fn.sum('m', 'h'))
+            Tx_1 = (graph.ndata.pop('h') * norm) * laplacian_norm - Tx_0
+            rst = rst + self.fc[1](Tx_1)
+
+        for i in range(2, self._k):
+            graph.ndata['h'] = Tx_1 * norm
+            graph.update_all(fn.copy_u('h', 'm'), fn.sum('m', 'h'))
+            Tx_2 = 2 * ((graph.ndata.pop('h') * norm) * laplacian_norm - Tx_1) - Tx_0
+            rst = rst + self.fc[i](Tx_2)
+            Tx_1, Tx_0 = Tx_2, Tx_1
+
+        if self.bias:
+            rst = rst + self.bias
+
+        return rst
 
 
 class SGConv(nn.Module):
@@ -526,7 +804,7 @@
         self.fc = nn.Linear(in_feats, out_feats, bias=bias)
         self._cached = cached
         self._cached_h = None
-        self.k = k
+        self._k = k
         # TODO(zihao): add normalization
 
     def forward(self, feat, graph):
@@ -540,7 +818,7 @@
             norm[th.isinf(norm)] = 0
             norm = norm.to(feat.device).unsqueeze(1)
             # compute (D^-1 A D) X
-            for _ in range(self.k):
+            for _ in range(self._k):
                 feat = feat * norm
                 graph.ndata['h'] = feat
                 graph.update_all(fn.copy_u('h', 'm'),
@@ -580,6 +858,7 @@
         self.reset_parameters()
 
     def reset_parameters(self):
+        # TODO(zihao): initialize root and bias
         pass
 
     def forward(self, feat, efeat, graph):
@@ -599,34 +878,32 @@
     def __init__(self,
                  in_feats,
                  out_feats,
-                 feat_drop,
-                 edge_drop,
                  alpha,
                  k,
-                 activation,
-                 bias=True):
+                 activation=None):
+        # TODO(zihao): add edge dropout.
         self._in_feats = in_feats
         self._out_feats = out_feats
+        self._alpha = alpha
         self._k = k
         self._activation = activation
 
     def forward(self, feat, graph):
-        pass
-
-
-class GMMConv(nn.Module):
-    def __init__(self):
-        pass
-
-    def forward(self, feat, graph):
-        pass
-
-class SplineConv(nn.Module):
-    def __init__(self):
-        pass
-
-    def forward(self, feat, graph):
-        pass
+        graph = graph.local_var()
+        norm = th.pow(graph.in_degrees().float(), -0.5).unsqueeze(-1).to(feat.device)
+        feat_0 = feat
+        for _ in range(self._k):
+            # normalization by src
+            feat = feat * norm
+            graph.ndata['h'] = feat
+            graph.update_all(fn.copy_src('h', 'm'),
+                             fn.sum('m', 'h'))
+            feat = graph.ndata.pop('h')
+            # normalization by dst
+            feat = feat * norm
+            feat = (1 - self._alpha) * feat + self._alpha * feat_0
+        return feat
+
 
 class AGNNConv(nn.Module):
     def __init__(self,
@@ -699,247 +976,4 @@
         pass
 
     def forward(self, feat, adj):
-        pass
-=======
-                 k=2,
-                 bias=True,
-                 activation=None):
-        super(TGConv, self).__init__()
-        self._in_feats = in_feats
-        self._out_feats = out_feats
-        self._k = k
-        self._activation = activation
-        self.lin = nn.Linear(in_feats * (self._k + 1), out_feats, bias=bias)
-
-        self.reset_parameters()
-
-    def reset_parameters(self):
-        """Reinitialize learnable parameters."""
-        self.lin.reset_parameters()
-
-    def forward(self, feat, graph):
-        r"""Compute graph convolution
-
-        Parameters
-        ----------
-        feat : torch.Tensor
-            The input feature
-        graph : DGLGraph
-            The graph.
-
-        Returns
-        -------
-        torch.Tensor
-            The output feature
-        """
-        graph = graph.local_var()
-
-        norm = th.pow(graph.in_degrees().float(), -0.5)
-        shp = norm.shape + (1,) * (feat.dim() - 1)
-        norm = th.reshape(norm, shp).to(feat.device)
-
-        #D-1/2 A D -1/2 X
-        fstack = [feat]
-        for _ in range(self._k):
-
-            rst = fstack[-1] * norm
-            graph.ndata['h'] = rst
-
-            graph.update_all(fn.copy_src(src='h', out='m'),
-                             fn.sum(msg='m', out='h'))
-            rst = graph.ndata['h']
-            rst = rst * norm
-            fstack.append(rst)
-
-        rst = self.lin(th.cat(fstack, dim=-1))
-
-        if self._activation is not None:
-            rst = self._activation(rst)
-
-        return rst
-
-class RelGraphConv(nn.Module):
-    r"""Relational graph convolution layer.
-
-    Relational graph convolution is introduced in "`Modeling Relational Data with Graph
-    Convolutional Networks <https://arxiv.org/abs/1703.06103>`__"
-    and can be described as below:
-
-    .. math::
-
-      h_i^{(l+1)} = \sigma(\sum_{r\in\mathcal{R}}
-      \sum_{j\in\mathcal{N}^r(i)}\frac{1}{c_{i,r}}W_r^{(l)}h_j^{(l)}+W_0^{(l)}h_i^{(l)})
-
-    where :math:`\mathcal{N}^r(i)` is the neighbor set of node :math:`i` w.r.t. relation
-    :math:`r`. :math:`c_{i,r}` is the normalizer equal
-    to :math:`|\mathcal{N}^r(i)|`. :math:`\sigma` is an activation function. :math:`W_0`
-    is the self-loop weight.
-
-    The basis regularization decomposes :math:`W_r` by:
-
-    .. math::
-
-      W_r^{(l)} = \sum_{b=1}^B a_{rb}^{(l)}V_b^{(l)}
-
-    where :math:`B` is the number of bases.
-
-    The block-diagonal-decomposition regularization decomposes :math:`W_r` into :math:`B`
-    number of block diagonal matrices. We refer :math:`B` as the number of bases.
-
-    Parameters
-    ----------
-    in_feat : int
-        Input feature size.
-    out_feat : int
-        Output feature size.
-    num_rels : int
-        Number of relations.
-    regularizer : str
-        Which weight regularizer to use "basis" or "bdd"
-    num_bases : int, optional
-        Number of bases. If is none, use number of relations. Default: None.
-    bias : bool, optional
-        True if bias is added. Default: True
-    activation : callable, optional
-        Activation function. Default: None
-    self_loop : bool, optional
-        True to include self loop message. Default: False
-    dropout : float, optional
-        Dropout rate. Default: 0.0
-    """
-    def __init__(self,
-                 in_feat,
-                 out_feat,
-                 num_rels,
-                 regularizer="basis",
-                 num_bases=None,
-                 bias=True,
-                 activation=None,
-                 self_loop=False,
-                 dropout=0.0):
-        super(RelGraphConv, self).__init__()
-        self.in_feat = in_feat
-        self.out_feat = out_feat
-        self.num_rels = num_rels
-        self.regularizer = regularizer
-        self.num_bases = num_bases
-        if self.num_bases is None or self.num_bases > self.num_rels or self.num_bases < 0:
-            self.num_bases = self.num_rels
-        self.bias = bias
-        self.activation = activation
-        self.self_loop = self_loop
-
-        if regularizer == "basis":
-            # add basis weights
-            self.weight = nn.Parameter(th.Tensor(self.num_bases, self.in_feat, self.out_feat))
-            if self.num_bases < self.num_rels:
-                # linear combination coefficients
-                self.w_comp = nn.Parameter(th.Tensor(self.num_rels, self.num_bases))
-            nn.init.xavier_uniform_(self.weight, gain=nn.init.calculate_gain('relu'))
-            if self.num_bases < self.num_rels:
-                nn.init.xavier_uniform_(self.w_comp,
-                                        gain=nn.init.calculate_gain('relu'))
-            # message func
-            self.message_func = self.basis_message_func
-        elif regularizer == "bdd":
-            if in_feat % num_bases != 0 or out_feat % num_bases != 0:
-                raise ValueError('Feature size must be a multiplier of num_bases.')
-            # add block diagonal weights
-            self.submat_in = in_feat // self.num_bases
-            self.submat_out = out_feat // self.num_bases
-
-            # assuming in_feat and out_feat are both divisible by num_bases
-            self.weight = nn.Parameter(th.Tensor(
-                self.num_rels, self.num_bases * self.submat_in * self.submat_out))
-            nn.init.xavier_uniform_(self.weight, gain=nn.init.calculate_gain('relu'))
-            # message func
-            self.message_func = self.bdd_message_func
-        else:
-            raise ValueError("Regularizer must be either 'basis' or 'bdd'")
-
-        # bias
-        if self.bias:
-            self.h_bias = nn.Parameter(th.Tensor(out_feat))
-            nn.init.zeros_(self.h_bias)
-
-        # weight for self loop
-        if self.self_loop:
-            self.loop_weight = nn.Parameter(th.Tensor(in_feat, out_feat))
-            nn.init.xavier_uniform_(self.loop_weight,
-                                    gain=nn.init.calculate_gain('relu'))
-
-        self.dropout = nn.Dropout(dropout)
-
-    def basis_message_func(self, edges):
-        """Message function for basis regularizer"""
-        if self.num_bases < self.num_rels:
-            # generate all weights from bases
-            weight = self.weight.view(self.num_bases,
-                                      self.in_feat * self.out_feat)
-            weight = th.matmul(self.w_comp, weight).view(
-                self.num_rels, self.in_feat, self.out_feat)
-        else:
-            weight = self.weight
-
-        msg = utils.bmm_maybe_select(edges.src['h'], weight, edges.data['type'])
-        if 'norm' in edges.data:
-            msg = msg * edges.data['norm']
-        return {'msg': msg}
-
-    def bdd_message_func(self, edges):
-        """Message function for block-diagonal-decomposition regularizer"""
-        if edges.src['h'].dtype == th.int64 and len(edges.src['h'].shape) == 1:
-            raise TypeError('Block decomposition does not allow integer ID feature.')
-        weight = self.weight.index_select(0, edges.data['type']).view(
-            -1, self.submat_in, self.submat_out)
-        node = edges.src['h'].view(-1, 1, self.submat_in)
-        msg = th.bmm(node, weight).view(-1, self.out_feat)
-        if 'norm' in edges.data:
-            msg = msg * edges.data['norm']
-        return {'msg': msg}
-
-    def forward(self, g, x, etypes, norm=None):
-        """Forward computation
-
-        Parameters
-        ----------
-        g : DGLGraph
-            The graph.
-        x : torch.Tensor
-            Input node features. Could be either
-              - (|V|, D) dense tensor
-              - (|V|,) int64 vector, representing the categorical values of each
-                node. We then treat the input feature as an one-hot encoding feature.
-        etypes : torch.Tensor
-            Edge type tensor. Shape: (|E|,)
-        norm : torch.Tensor
-            Optional edge normalizer tensor. Shape: (|E|, 1)
-
-        Returns
-        -------
-        torch.Tensor
-            New node features.
-        """
-        g = g.local_var()
-        g.ndata['h'] = x
-        g.edata['type'] = etypes
-        if norm is not None:
-            g.edata['norm'] = norm
-        if self.self_loop:
-            loop_message = utils.matmul_maybe_select(x, self.loop_weight)
-
-        # message passing
-        g.update_all(self.message_func, fn.sum(msg='msg', out='h'))
-
-        # apply bias and activation
-        node_repr = g.ndata['h']
-        if self.bias:
-            node_repr = node_repr + self.h_bias
-        if self.self_loop:
-            node_repr = node_repr + loop_message
-        if self.activation:
-            node_repr = self.activation(node_repr)
-        node_repr = self.dropout(node_repr)
-
-        return node_repr
->>>>>>> 2c234118
+        pass